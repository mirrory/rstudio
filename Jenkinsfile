--- conflicted
+++ resolved
@@ -6,11 +6,7 @@
                               artifactNumToKeepStr: '',
                               daysToKeepStr: '',
                               numToKeepStr: '100')),
-<<<<<<< HEAD
     parameters([string(name: 'RSTUDIO_VERSION_PATCH', defaultValue: '3', description: 'RStudio Patch Version'),
-=======
-    parameters([string(name: 'RSTUDIO_VERSION_PATCH', defaultValue: '5', description: 'RStudio Patch Version'),
->>>>>>> 56d64521
                 string(name: 'SLACK_CHANNEL', defaultValue: '#ide-builds', description: 'Slack channel to publish build message.'),
                 string(name: 'OS_FILTER', defaultValue: '', description: 'Pattern to limit builds by matching OS'),
                 string(name: 'ARCH_FILTER', defaultValue: '', description: 'Pattern to limit builds by matching ARCH'),
@@ -234,7 +230,6 @@
 
     timestamps {
         def containers = [
-<<<<<<< HEAD
           [os: 'opensuse15', arch: 'x86_64', flavor: 'desktop',  variant: '',  package_os: 'OpenSUSE 15'],
           [os: 'opensuse15', arch: 'x86_64', flavor: 'electron', variant: '',  package_os: 'OpenSUSE 15'],
           [os: 'opensuse15', arch: 'x86_64', flavor: 'server',   variant: '',  package_os: 'OpenSUSE 15'],
@@ -253,20 +248,6 @@
           [os: 'rhel8',      arch: 'x86_64', flavor: 'server',   variant: '',  package_os: 'RHEL 8'],
           [os: 'rhel8',      arch: 'x86_64', flavor: 'electron', variant: '',  package_os: 'RHEL 8'],
           [os: 'rhel8',      arch: 'x86_64', flavor: 'desktop',  variant: '',  package_os: 'RHEL 8']
-=======
-          [os: 'opensuse15', arch: 'x86_64', flavor: 'desktop', variant: '',    package_os: 'OpenSUSE 15'],
-          [os: 'opensuse15', arch: 'x86_64', flavor: 'server',  variant: '',    package_os: 'OpenSUSE 15'],
-          [os: 'centos7',    arch: 'x86_64', flavor: 'desktop', variant: '',    package_os: 'CentOS 7'],
-          [os: 'centos7',    arch: 'x86_64', flavor: 'server',  variant: '',    package_os: 'CentOS 7'],
-          [os: 'bionic',     arch: 'amd64',  flavor: 'server',  variant: '',    package_os: 'Ubuntu Bionic'],
-          [os: 'bionic',     arch: 'amd64',  flavor: 'desktop', variant: '',    package_os: 'Ubuntu Bionic'],
-          [os: 'jammy',      arch: 'amd64',  flavor: 'server',  variant: '',    package_os: 'Ubuntu Jammy'],
-          [os: 'jammy',      arch: 'amd64',  flavor: 'desktop', variant: '',    package_os: 'Ubuntu Jammy'],
-          [os: 'debian9',    arch: 'x86_64', flavor: 'server',  variant: '',    package_os: 'Debian 9'],
-          [os: 'debian9',    arch: 'x86_64', flavor: 'desktop', variant: '',    package_os: 'Debian 9'],
-          [os: 'rhel8',    arch: 'x86_64', flavor: 'server',  variant: '',    package_os: 'RHEL 8'],
-          [os: 'rhel8',    arch: 'x86_64', flavor: 'desktop', variant: '',    package_os: 'RHEL 8']
->>>>>>> 56d64521
         ]
         containers = limit_builds(containers)
 
@@ -335,14 +316,12 @@
                 }
             }
         }
-
         def windows_containers = [
           [os: 'windows', arch: 'x86_64', flavor: 'desktop',  variant: '', package_os: 'Windows'],
           [os: 'windows', arch: 'x86_64', flavor: 'electron',  variant: '', package_os: 'Windows']
         ]
  
         // prepare container for windows builder
-<<<<<<< HEAD
         for (int i = 0; i < windows_containers.size(); i++) {
           // derive the tag for this image
           def current_image = windows_containers[i]
@@ -356,7 +335,7 @@
               node('windows') {
                 stage('prepare Windows container') {
                   checkout scm
-                  withCredentials([usernameColonPassword(credentialsId: 'github-rstudio-jenkins', variable: "github_login")]) {
+                  withCredentials([usernameColonPassword(credentialsId: 'posit-jenkins', variable: "github_login")]) {
                     def github_args = "--build-arg GITHUB_LOGIN=${github_login}"
                     pullBuildPush(image_name: 'jenkins/ide',
                     dockerfile: "docker/jenkins/Dockerfile.windows",
@@ -368,22 +347,6 @@
                     retry_image_pull: 5)
                   }
                 }
-=======
-        parallel_images["windows"] = {
-          node('windows') {
-            stage('prepare Windows container') {
-              checkout scm
-              withCredentials([usernameColonPassword(credentialsId: 'posit-jenkins', variable: "github_login")]) {
-                def github_args = "--build-arg GITHUB_LOGIN=${github_login}"
-                pullBuildPush(image_name: 'jenkins/ide',
-                  dockerfile: "docker/jenkins/Dockerfile.windows",
-                  image_tag: "windows-${rstudioReleaseBranch}",
-                  build_args: github_args,
-                  build_arg_jenkins_uid: null, // Ensure linux-only step is not run on windows (id -u jenkins)
-                  build_arg_jenkins_gid: null, // Ensure linux-only step is not run on windows (id -g jenkins)
-                  build_arg_docker_gid: null, // Ensure linux-only step is not run on windows (stat -c %g /var/run/docker.sock)
-                  retry_image_pull: 5)
->>>>>>> 56d64521
               }
             }
           }
@@ -430,7 +393,6 @@
             }
         }
 
-<<<<<<< HEAD
         // build each windows variant in parallel
         for (int i = 0; i < windows_containers.size(); i++) {
           def index = i
@@ -445,73 +407,11 @@
                     windows_image = docker.image("jenkins/ide:" + image_tag)
                       windows_image.pull()
                       image_name = windows_image.imageName()
-=======
-        parallel_containers["windows"] = {
-          node('windows') {
-            stage('prepare container') {
-              checkout scm
-              docker.withRegistry('https://263245908434.dkr.ecr.us-east-1.amazonaws.com', 'ecr:us-east-1:aws-build-role') {
-                def image_tag = "windows-${rstudioReleaseBranch}"
-                windows_image = docker.image("jenkins/ide:" + image_tag)
-
-                retry(5) {
-                  windows_image.pull()
-                  image_name = windows_image.imageName()
-                }
-              }
-            }
-            docker.image(image_name).inside() {
-              stage('dependencies') {
-                  withCredentials([usernameColonPassword(credentialsId: 'posit-jenkins', variable: "GITHUB_LOGIN")]) {
-                    bat 'cd dependencies/windows && set RSTUDIO_GITHUB_LOGIN=$GITHUB_LOGIN && set RSTUDIO_SKIP_QT=1 && install-dependencies.cmd && cd ../..'
-                }
-              }
-              stage('build'){
-                def env = "set \"RSTUDIO_VERSION_MAJOR=${rstudioVersionMajor}\" && set \"RSTUDIO_VERSION_MINOR=${rstudioVersionMinor}\" && set \"RSTUDIO_VERSION_PATCH=${rstudioVersionPatch}\" && set \"RSTUDIO_VERSION_SUFFIX=${rstudioVersionSuffix}\""
-                bat "cd package/win32 && ${env} && set \"PACKAGE_OS=Windows\" && make-package.bat clean && cd ../.."
-              }
-              stage('tests'){
-                try {
-                  bat 'cd package/win32/build/src/cpp && rstudio-tests.bat --scope core'
-                }
-                catch(err){
-                  currentBuild.result = "UNSTABLE"
-                }
-              }
-              stage('sign') {
-                def packageVersion = "${rstudioVersionMajor}.${rstudioVersionMinor}.${rstudioVersionPatch}${rstudioVersionSuffix}"
-                packageVersion = packageVersion.replace('+', '-')
-
-                def packageName = "RStudio-${packageVersion}-RelWithDebInfo"
-
-                withCredentials([file(credentialsId: 'ide-windows-signing-pfx', variable: 'pfx-file'), string(credentialsId: 'ide-pfx-passphrase', variable: 'pfx-passphrase')]) {
-                  bat "\"C:\\Program Files (x86)\\Windows Kits\\10\\bin\\10.0.17134.0\\x86\\signtool\" sign /f %pfx-file% /p %pfx-passphrase% /v /debug /n \"RStudio PBC\" /t http://timestamp.digicert.com  package\\win32\\build\\${packageName}.exe"
-
-                  bat "\"C:\\Program Files (x86)\\Windows Kits\\10\\bin\\10.0.17134.0\\x86\\signtool\" verify /v /pa package\\win32\\build\\${packageName}.exe"
-                }
-              }
-              stage('upload') {
-                def packageVersion = "${rstudioVersionMajor}.${rstudioVersionMinor}.${rstudioVersionPatch}${rstudioVersionSuffix}"
-                packageVersion = packageVersion.replace('+', '-')
-
-                def buildDest = "s3://rstudio-ide-build/desktop/windows"
-                def packageName = "RStudio-${packageVersion}"
-
-                // strip unhelpful suffixes from filenames
-                bat "move package\\win32\\build\\${packageName}-RelWithDebInfo.exe package\\win32\\build\\${packageName}.exe"
-                bat "move package\\win32\\build\\${packageName}-RelWithDebInfo.zip package\\win32\\build\\${packageName}.zip"
-
-                // Explicitly assume the ide-build role in the main AWS account
-                withAWS(role: 'ide-build') {
-                  retry(5) {
-                    bat "aws s3 cp package\\win32\\build\\${packageName}.exe ${buildDest}/${packageName}.exe"
-                    bat "aws s3 cp package\\win32\\build\\${packageName}.zip ${buildDest}/${packageName}.zip"
->>>>>>> 56d64521
                   }
                 }
                 docker.image(image_name).inside() {
                   stage('dependencies') {
-                      withCredentials([usernameColonPassword(credentialsId: 'github-rstudio-jenkins', variable: "GITHUB_LOGIN")]) {
+                      withCredentials([usernameColonPassword(credentialsId: 'posit-jenkins', variable: "GITHUB_LOGIN")]) {
                         bat 'cd dependencies/windows && set RSTUDIO_GITHUB_LOGIN=$GITHUB_LOGIN && set RSTUDIO_SKIP_QT=1 && install-dependencies.cmd && cd ../..'
                     }
                   }
@@ -543,13 +443,8 @@
 
                     def packageName = "RStudio-${packageVersion}-RelWithDebInfo"
 
-<<<<<<< HEAD
                     withCredentials([file(credentialsId: 'ide-windows-signing-pfx', variable: 'pfx-file'), string(credentialsId: 'ide-pfx-passphrase', variable: 'pfx-passphrase')]) {
                       bat "\"C:\\Program Files (x86)\\Windows Kits\\10\\bin\\10.0.19041.0\\x86\\signtool\" sign /f %pfx-file% /p %pfx-passphrase% /v /debug /n \"RStudio PBC\" /t http://timestamp.digicert.com  package\\win32\\build\\${packageName}.exe"
-=======
-                def packageName = "RStudio-${packageVersion}"
-                withCredentials([usernamePassword(credentialsId: 'posit-jenkins', usernameVariable: 'GITHUB_USERNAME', passwordVariable: 'GITHUB_PAT')]) {
->>>>>>> 56d64521
 
                       bat "\"C:\\Program Files (x86)\\Windows Kits\\10\\bin\\10.0.19041.0\\x86\\signtool\" verify /v /pa package\\win32\\build\\${packageName}.exe"
                     }
@@ -579,7 +474,7 @@
                     packageVersion = packageVersion.replace('+', '-')
 
                     def packageName = "RStudio-${packageVersion}"
-                    withCredentials([usernamePassword(credentialsId: 'github-rstudio-jenkins', usernameVariable: 'GITHUB_USERNAME', passwordVariable: 'GITHUB_PAT')]) {
+                    withCredentials([usernamePassword(credentialsId: 'posit-jenkins', usernameVariable: 'GITHUB_USERNAME', passwordVariable: 'GITHUB_PAT')]) {
 
                       // derive product
                       def product = "${current_container.flavor}"
