/*
 * application.ts
 *
 * Copyright (C) 2022 by RStudio, PBC
 *
 * Unless you have received this program directly from RStudio pursuant
 * to the terms of a commercial license agreement with RStudio, then
 * this program is licensed to you under the terms of version 3 of the
 * GNU Affero General Public License. This program is distributed WITHOUT
 * ANY EXPRESS OR IMPLIED WARRANTY, INCLUDING THOSE OF NON-INFRINGEMENT,
 * MERCHANTABILITY OR FITNESS FOR A PARTICULAR PURPOSE. Please refer to the
 * AGPL (http://www.gnu.org/licenses/agpl-3.0.txt) for more details.
 *
 */

import { app, BrowserWindow, dialog, WebContents, screen } from 'electron';

import { getenv, setenv } from '../core/environment';
import { FilePath } from '../core/file-path';
import { generateRandomPort } from '../core/system';
import { logger, enableDiagnosticsOutput } from '../core/logger';

import { productInfo } from './product-info';
import {
  createStandaloneErrorDialog,
  findComponents,
  initializeLang,
  initializeSharedSecret,
  raiseAndActivateWindow,
} from './utils';
import { augmentCommandLineArguments, getComponentVersions, removeStaleOptionsLockfile } from './utils';
import { exitFailure, exitSuccess, run, ProgramStatus } from './program-status';
import { ApplicationLaunch } from './application-launch';
import { AppState } from './app-state';
import { SessionLauncher } from './session-launcher';
import { DesktopActivation } from './activation-overlay';
import { WindowTracker } from './window-tracker';
import { GwtCallback } from './gwt-callback';
import { prepareEnvironment, promptUserForR } from './detect-r';
import { PendingWindow } from './pending-window';
import { configureSatelliteWindow, configureSecondaryWindow } from './window-utils';
import i18next from 'i18next';

// RStudio command-line switches
export const kRunDiagnosticsOption = '--run-diagnostics';
export const kSessionServerOption = '--session-server';
export const kSessionServerUrlOption = '--session-url';
export const kTempCookiesOption = '--use-temp-cookies';
export const kVersion = '--version';
export const kVersionJson = '--version-json';
export const kLogLevel = 'log-level';
export const kDelaySession = 'session-delay';
export const kSessionExit = 'session-exit';

/**
 * The RStudio application
 */
export class Application implements AppState {
  runDiagnostics = false;
  scriptsPath?: FilePath;
  sessionPath?: FilePath;
  supportPath?: FilePath;
  port = generateRandomPort();
  windowTracker = new WindowTracker();
  gwtCallback?: GwtCallback;
  sessionStartDelaySeconds = 0;
  sessionEarlyExitCode = 0;
  pendingWindows = new Array<PendingWindow>();

  appLaunch?: ApplicationLaunch;
  sessionLauncher?: SessionLauncher;
  private activationInst?: DesktopActivation;
  private scratchPath?: FilePath;

  /**
   * Startup code run before app 'ready' event.
   */
  async beforeAppReady(): Promise<ProgramStatus> {
    const status = this.initCommandLine(process.argv);
    if (status.exit) {
      return status;
    }

    // attempt to remove stale lockfiles, as they can impede application startup
    try {
      removeStaleOptionsLockfile();
    } catch (error: unknown) {
      logger().logError(error);
      return exitFailure();
    }

    // set Python encoding -- this is necessary for UTF-8 input
    // not representable in the current locale to be handled
    // correctly on Windows
    if (getenv('PYTHONIOENCODING') === '') {
      setenv('PYTHONIOENCODING', 'utf-8');
    }

    initializeSharedSecret();

    // allow users to supply extra command-line arguments for Chromium
    augmentCommandLineArguments();

    return run();
  }

  /**
   * Invoked when Electron app is 'ready'
   */
  async run(): Promise<ProgramStatus> {
    // prepare application for launch
    this.appLaunch = ApplicationLaunch.init();

    // determine paths to config file, rsession, and desktop scripts
    const [confPath, sessionPath, scriptsPath] = findComponents();
    this.sessionPath = sessionPath;
    this.scriptsPath = scriptsPath;

    if (!app.isPackaged) {
      // sanity checking for dev config
      if (!confPath.existsSync()) {
        await createStandaloneErrorDialog(
          i18next.t('applicationTs.devModeConfig'),
          `${i18next.t('applicationTs.confColon')} ${confPath.getAbsolutePath()} ${i18next.t(
            'applicationTs.notFoundDotLowercase',
          )}'`,
        );
        return exitFailure();
      }
      if (!this.sessionPath.existsSync()) {
        await createStandaloneErrorDialog(
          i18next.t('applicationTs.devModeConfig'),
          `rsession: ${this.sessionPath.getAbsolutePath()} ${i18next.t('applicationTs.notFoundDotLowercase')}'`,
        );
        return exitFailure();
      }
    }

    initializeLang();

    // switch for setting a session start delay in seconds (used for testing, troubleshooting)
    if (app.commandLine.hasSwitch(kDelaySession)) {
      this.sessionStartDelaySeconds = 5;
    }

    // switch for forcing rsession to exit immediately with non-zero exit code
    // (will happen after session start delay above, if also specified)
    if (app.commandLine.hasSwitch(kSessionExit)) {
      this.sessionEarlyExitCode = 1;
    }

    // on Windows, ask the user what version of R they'd like to use
    if (process.platform === 'win32') {
      const [path, preflightError] = await promptUserForR();
      if (preflightError) {
        await createStandaloneErrorDialog(
          i18next.t('applicationTs.errorFindingR'),
          i18next.t('applicationTs.rstudioFailedToFindRInstalationsOnTheSystem'),
        );
        logger().logError(preflightError);
        return exitFailure();
      }

      // if no path was selected, bail (implies dialog was canceled)
      if (path == null) {
        return exitFailure();
      }
    }

    // prepare the R environment
    const prepareError = prepareEnvironment();
    if (prepareError) {
<<<<<<< HEAD
      await createStandaloneErrorDialog(
        i18next.t('applicationTs.errorFindingR'),
        i18next.t('applicationTs.rstudioFailedToFindRInstalationsOnTheSystem'),
      );
      console.log(prepareError);
=======
      await createStandaloneErrorDialog('Error Finding R', 'RStudio failed to find any R installations on the system.');
      logger().logError(prepareError);
>>>>>>> 4113d8a0
      return exitFailure();
    }

    // TODO: desktop pro session handling
    // TODO: 'file/project' file open handling (e.g. launch by double-clicking a .R or .Rproj file)
    // TODO: select 32bit session for 32bit R on Windows

    // launch a local session
    this.sessionLauncher = new SessionLauncher(this.sessionPath, confPath, new FilePath(), this.appLaunch);
    this.sessionLauncher.launchFirstSession();

    return run();
  }

  initCommandLine(argv: string[]): ProgramStatus {
    // look for a version check request; if we have one, just do that and exit
    if (argv.indexOf(kVersion) > -1) {
      console.log(productInfo().RSTUDIO_VERSION);
      return exitSuccess();
    }

    // report extended version info and exit
    if (argv.indexOf(kVersionJson) > -1) {
      console.log(getComponentVersions());
      return exitSuccess();
    }

    if (argv.indexOf(kRunDiagnosticsOption) > -1) {
      this.runDiagnostics = true;
      enableDiagnosticsOutput();
    }

    return run();
  }

  supportingFilePath(): FilePath {
    if (!this.supportPath) {
      // default to install path
      this.supportPath = new FilePath(app.getAppPath());

      // adapt for OSX resource bundles
      if (process.platform === 'darwin') {
        if (this.supportPath.completePath('Info.plist').existsSync()) {
          this.supportPath = this.supportPath.completePath('Resources');
        }
      }
    }
    return this.supportPath;
  }

  resourcesPath(): FilePath {
    if (app.isPackaged) {
      return new FilePath(app.getAppPath());
    } else {
      return new FilePath(app.getAppPath()).completePath('../../..');
    }
  }

  activation(): DesktopActivation {
    if (!this.activationInst) {
      this.activationInst = new DesktopActivation();
    }
    return this.activationInst;
  }

  generateNewPort(): void {
    this.port = generateRandomPort();
  }

  setScratchTempDir(path: FilePath): void {
    this.scratchPath = path;
  }

  scratchTempDir(defaultPath: FilePath): FilePath {
    let dir = this.scratchPath;
    if (!dir?.isEmpty() && dir?.existsSync()) {
      dir = dir.completeChildPath('tmp');
      const error = dir.ensureDirectorySync();
      if (!error) {
        return dir;
      }
    }
    return defaultPath;
  }

  prepareForWindow(pendingWindow: PendingWindow): void {
    this.pendingWindows.push(pendingWindow);
  }

  windowOpening():
    | { action: 'deny' }
    | { action: 'allow'; overrideBrowserWindowOptions?: Electron.BrowserWindowConstructorOptions | undefined } {
    // no additional config if pending window is a satellite
    for (const pendingWindow of this.pendingWindows) {
      if (pendingWindow.type === 'satellite') {
        return { action: 'allow' };
      }
      break;
    }

    // determine size for secondary window
    const primaryDisplay = screen.getPrimaryDisplay();
    const width = Math.max(500, Math.min(850, primaryDisplay.workAreaSize.width));
    const height = Math.max(500, Math.min(1100, primaryDisplay.workAreaSize.height));
    return { action: 'allow', overrideBrowserWindowOptions: { width: width, height: height } };
  }

  /**
   * Configures new Secondary or Satellite window
   */
  windowCreated(newWindow: BrowserWindow, owner: WebContents, baseUrl?: string): void {
    // check if we have a pending window waiting to come up
    const pendingWindow = this.pendingWindows.shift();
    if (pendingWindow) {
      // check for an existing window of this name
      const existingWindow = this.windowTracker.getWindow(pendingWindow.name)?.window;
      if (existingWindow) {
        // activate the existing window then deny creation of new window
        raiseAndActivateWindow(existingWindow);
        return;
      }

      if (pendingWindow.type === 'satellite') {
        configureSatelliteWindow(pendingWindow, newWindow, owner);
      } else {
        configureSecondaryWindow(pendingWindow, newWindow, owner, baseUrl);
      }
    } else {
      // No pending window, make it a generic secondary window
      configureSecondaryWindow(
        { type: 'secondary', name: '', allowExternalNavigate: false, showToolbar: true },
        newWindow,
        owner,
        baseUrl,
      );
    }
  }
}<|MERGE_RESOLUTION|>--- conflicted
+++ resolved
@@ -170,16 +170,11 @@
     // prepare the R environment
     const prepareError = prepareEnvironment();
     if (prepareError) {
-<<<<<<< HEAD
       await createStandaloneErrorDialog(
         i18next.t('applicationTs.errorFindingR'),
         i18next.t('applicationTs.rstudioFailedToFindRInstalationsOnTheSystem'),
       );
-      console.log(prepareError);
-=======
-      await createStandaloneErrorDialog('Error Finding R', 'RStudio failed to find any R installations on the system.');
       logger().logError(prepareError);
->>>>>>> 4113d8a0
       return exitFailure();
     }
 
