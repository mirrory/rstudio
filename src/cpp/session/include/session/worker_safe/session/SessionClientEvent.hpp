/*
 * SessionClientEvent.hpp
 *
 * Copyright (C) 2009-12 by RStudio, Inc.
 *
 * Unless you have received this program directly from RStudio pursuant
 * to the terms of a commercial license agreement with RStudio, then
 * this program is licensed to you under the terms of version 3 of the
 * GNU Affero General Public License. This program is distributed WITHOUT
 * ANY EXPRESS OR IMPLIED WARRANTY, INCLUDING THOSE OF NON-INFRINGEMENT,
 * MERCHANTABILITY OR FITNESS FOR A PARTICULAR PURPOSE. Please refer to the
 * AGPL (http://www.gnu.org/licenses/agpl-3.0.txt) for more details.
 *
 */

#ifndef SESSION_SESSION_CLIENT_EVENT_HPP
#define SESSION_SESSION_CLIENT_EVENT_HPP

#include <string>

#include <core/json/Json.hpp>

namespace core {
   class FilePath;
}

namespace session {
   
namespace client_events {
   
extern const int kConsolePrompt;
extern const int kConsoleWriteOutput;
extern const int kConsoleWriteError ;
extern const int kShowErrorMessage;
extern const int kShowHelp;
extern const int kBrowseUrl;
extern const int kShowEditor;
extern const int kChooseFile;
extern const int kQuit;
extern const int kSuicide;
extern const int kAbendWarning;
extern const int kBusy;
extern const int kFileChanged;
extern const int kWorkingDirChanged;
extern const int kPlotsStateChanged;
extern const int kViewData;
extern const int kPackageStatusChanged;
extern const int kInstalledPackagesChanged;
extern const int kLocator;
extern const int kConsoleResetHistory;
extern const int kSessionSerialization;
extern const int kHistoryEntriesAdded;
extern const int kQuotaStatus;
extern const int kFileEdit;
extern const int kShowContent;
extern const int kShowData;
extern const int kAsyncCompletion;
extern const int kSaveActionChanged;
extern const int kConsoleWritePrompt;
extern const int kConsoleWriteInput;
extern const int kShowWarningBar;
extern const int kOpenProjectError;
extern const int kVcsRefresh;
extern const int kAskPass;
extern const int kConsoleProcessOutput;
extern const int kConsoleProcessExit;
extern const int kListChanged;
extern const int kConsoleProcessCreated;
extern const int kUiPrefsChanged;
extern const int kHandleUnsavedChanges;
extern const int kConsoleProcessPrompt;
extern const int kConsoleProcessCreated;
extern const int kHTMLPreviewStartedEvent;
extern const int kHTMLPreviewOutputEvent;
extern const int kHTMLPreviewCompletedEvent;
extern const int kCompilePdfStartedEvent;
extern const int kCompilePdfOutputEvent;
extern const int kCompilePdfErrorsEvent;
extern const int kCompilePdfCompletedEvent;
extern const int kSynctexEditFile;
extern const int kFindResult;
extern const int kFindOperationEnded;
extern const int kRPubsUploadStatus;
extern const int kBuildStarted;
extern const int kBuildOutput;
extern const int kBuildCompleted;
extern const int kBuildErrors;
extern const int kDirectoryNavigate;
extern const int kDeferredInitCompleted;
extern const int kPlotsZoomSizeChanged;
extern const int kSourceCppStarted;
extern const int kSourceCppCompleted;
extern const int kLoadedPackageUpdates;
extern const int kActivatePane;
extern const int kShowPresentationPane;
extern const int kEnvironmentRefresh;
extern const int kContextDepthChanged;
extern const int kEnvironmentAssigned;
extern const int kEnvironmentRemoved;
extern const int kBrowserLineChanged;
extern const int kPackageLoaded;
extern const int kPackageUnloaded;
<<<<<<< HEAD
extern const int kUnhandledError;
extern const int kErrorHandlerChanged;
=======
extern const int kPresentationPaneRequestCompleted;
>>>>>>> bfa69723
}
   
class ClientEvent
{   
public:
   explicit ClientEvent(int type)
   {
      init(type, core::json::Value());
   }
   
   ClientEvent(int type, const core::json::Value& data)
   {
      init(type, data);
   }
   
   ClientEvent(int type, const char* data)
   {
      init(type, core::json::Value(std::string(data)));
   }
   
   ClientEvent(int type, const std::string& data)
   {
      init(type, core::json::Value(data));
   }
   
   ClientEvent(int type, bool data)
   {
      core::json::Object boolObject ;
      boolObject["value"] = data;
      init(type, boolObject);
   }
      
   // COPYING: via compiler (copyable members)

public:
   int type() const { return type_; }
   std::string typeName() const;
   const core::json::Value& data() const { return data_; }
   const std::string& id() const { return id_; }
   
   void asJsonObject(int id, core::json::Object* pObject) const;
     
private:
   void init(int type, const core::json::Value& data);
  
private:
   int type_ ;
   core::json::Value data_ ;
   std::string id_;
};

ClientEvent showEditorEvent(const std::string& content,
                            bool isRCode,
                            bool lineWrapping);

ClientEvent browseUrlEvent(const std::string& url,
                           const std::string& window = "_blank");
   
ClientEvent showErrorMessageEvent(const std::string& title,
                                  const std::string& message);
   
} // namespace session

#endif // SESSION_SESSION_CLIENT_EVENT_HPP
<|MERGE_RESOLUTION|>--- conflicted
+++ resolved
@@ -100,12 +100,9 @@
 extern const int kBrowserLineChanged;
 extern const int kPackageLoaded;
 extern const int kPackageUnloaded;
-<<<<<<< HEAD
+extern const int kPresentationPaneRequestCompleted;
 extern const int kUnhandledError;
 extern const int kErrorHandlerChanged;
-=======
-extern const int kPresentationPaneRequestCompleted;
->>>>>>> bfa69723
 }
    
 class ClientEvent
