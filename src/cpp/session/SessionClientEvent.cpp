/*
 * SessionClientEvent.cpp
 *
 * Copyright (C) 2009-12 by RStudio, Inc.
 *
 * Unless you have received this program directly from RStudio pursuant
 * to the terms of a commercial license agreement with RStudio, then
 * this program is licensed to you under the terms of version 3 of the
 * GNU Affero General Public License. This program is distributed WITHOUT
 * ANY EXPRESS OR IMPLIED WARRANTY, INCLUDING THOSE OF NON-INFRINGEMENT,
 * MERCHANTABILITY OR FITNESS FOR A PARTICULAR PURPOSE. Please refer to the
 * AGPL (http://www.gnu.org/licenses/agpl-3.0.txt) for more details.
 *
 */

#include <session/SessionClientEvent.hpp>

#include <boost/lexical_cast.hpp>

#include <core/Error.hpp>
#include <core/Log.hpp>
#include <core/FilePath.hpp>
#include <core/SafeConvert.hpp>
#include <core/FileSerializer.hpp>
#include <core/system/System.hpp>

using namespace rstudio::core ;

namespace rstudio {
namespace session {

namespace client_events {
   
const int kBusy = 1;  
const int kConsolePrompt = 2;
const int kConsoleWriteOutput = 3;
const int kConsoleWriteError = 4;
const int kShowErrorMessage = 5;
const int kShowHelp = 6;
const int kBrowseUrl = 7;
const int kShowEditor = 11;
const int kChooseFile = 13;
const int kAbendWarning = 14;
const int kQuit = 15;
const int kSuicide = 16;
const int kFileChanged = 17;
const int kWorkingDirChanged = 18;
const int kPlotsStateChanged = 19;
const int kViewData = 20;
const int kPackageStatusChanged = 21;
const int kPackageStateChanged = 22;
const int kLocator = 23;
const int kConsoleResetHistory = 25;
const int kSessionSerialization = 26;
const int kHistoryEntriesAdded = 27;
const int kQuotaStatus = 29;
const int kFileEdit = 32;
const int kShowContent = 33;
const int kShowData = 34;
const int kAsyncCompletion = 35;
const int kSaveActionChanged = 36;
const int kConsoleWritePrompt = 37;
const int kConsoleWriteInput = 38;
const int kShowWarningBar = 39;
const int kOpenProjectError = 40;
const int kVcsRefresh = 41;
const int kAskPass = 42;
const int kConsoleProcessOutput = 43;
const int kConsoleProcessExit = 44;
const int kListChanged = 45;
const int kConsoleProcessCreated = 46;
const int kUiPrefsChanged = 47;
const int kHandleUnsavedChanges = 48;
const int kConsoleProcessPrompt = 49;
const int kHTMLPreviewStartedEvent = 51;
const int kHTMLPreviewOutputEvent = 52;
const int kHTMLPreviewCompletedEvent = 53;
const int kCompilePdfStartedEvent = 54;
const int kCompilePdfOutputEvent = 55;
const int kCompilePdfErrorsEvent = 56;
const int kCompilePdfCompletedEvent = 57;
const int kSynctexEditFile = 58;
const int kFindResult = 59;
const int kFindOperationEnded = 60;
const int kRPubsUploadStatus = 61;
const int kBuildStarted = 62;
const int kBuildOutput = 63;
const int kBuildCompleted = 64;
const int kBuildErrors = 65;
const int kDirectoryNavigate = 66;
const int kDeferredInitCompleted = 67;
const int kPlotsZoomSizeChanged = 68;
const int kSourceCppStarted = 69;
const int kSourceCppCompleted = 70;
const int kLoadedPackageUpdates = 71;
const int kActivatePane = 72;
const int kShowPresentationPane = 73;
const int kEnvironmentRefresh = 74;
const int kContextDepthChanged = 75;
const int kEnvironmentAssigned = 76;
const int kEnvironmentRemoved = 77;
const int kBrowserLineChanged = 78;
const int kPackageLoaded = 79;
const int kPackageUnloaded = 80;
const int kPresentationPaneRequestCompleted = 81;
const int kUnhandledError = 82;
const int kErrorHandlerChanged = 83;
const int kViewerNavigate = 84;
const int kSourceExtendedTypeDetected = 85;
const int kShinyViewer = 86;
const int kDebugSourceCompleted = 87;
const int kRmdRenderStarted = 88;
const int kRmdRenderOutput = 89;
const int kRmdRenderCompleted = 90;
const int kRmdTemplateDiscovered = 91;
const int kRmdTemplateDiscoveryCompleted = 92;
const int kRmdShinyDocStarted = 93;
const int kRmdRSConnectDeploymentOutput = 94;
const int kRmdRSConnectDeploymentCompleted = 95;
const int kUserPrompt = 96;
const int kInstallRtools = 97;
const int kInstallShiny = 98;
const int kSuspendAndRestart = 99;
const int kDataViewChanged = 100;
const int kViewFunction = 101;
const int kMarkersChanged = 102;
const int kEnableRStudioConnect = 103;
const int kUpdateGutterMarkers = 104;
const int kSnippetsChanged = 105;
const int kJumpToFunction = 106;
const int kCollabEditStarted = 107;
const int kSessionCountChanged = 108;
const int kCollabEditEnded = 109;
const int kProjectUsersChanged = 110;
const int kRVersionsChanged = 111;
const int kRmdParamsEdit = 112;
const int kRmdParamsReady = 113;
const int kRegisterUserCommand = 114;
const int kRmdRSConnectDeploymentFailed = 115;
<<<<<<< HEAD
const int kReplaceSelection = 116;
const int kReplaceRanges = 117;
const int kGetActiveDocumentContext = 118;
const int kSendToConsole = 119;
=======
const int kUserFollowStarted = 116;
const int kUserFollowEnded = 117;
>>>>>>> f257e0c7
}

void ClientEvent::init(int type, const json::Value& data)
{
   type_ = type;
   data_ = data;
   id_ = core::system::generateUuid();
}
   
void ClientEvent::asJsonObject(int id, json::Object* pObject) const
{
   json::Object& object = *pObject;
   object["id"] = id;
   object["type"] = typeName(); 
   object["data"] = data();
}
   
std::string ClientEvent::typeName() const 
{
   switch(type_)
   {
      case client_events::kBusy:
         return "busy";  
      case client_events::kConsolePrompt:
         return "console_prompt";
      case client_events::kConsoleWriteOutput:
         return "console_output";
      case client_events::kConsoleWriteError: 
         return "console_error";
      case client_events::kShowErrorMessage: 
         return "show_error_message";
      case client_events::kShowHelp: 
         return "show_help";
      case client_events::kBrowseUrl: 
         return "browse_url";
      case client_events::kShowEditor: 
         return "show_editor";
      case client_events::kChooseFile: 
         return "choose_file";
      case client_events::kAbendWarning:
         return "abend_warning";
      case client_events::kQuit:
         return "quit";
      case client_events::kSuicide: 
         return "suicide";
      case client_events::kFileChanged:
         return "file_changed";
      case client_events::kWorkingDirChanged: 
         return "working_dir_changed";
      case client_events::kPlotsStateChanged: 
         return "plots_state_changed";
      case client_events::kViewData: 
         return "view_data";
      case client_events::kPackageStatusChanged: 
         return "package_status_changed";
      case client_events::kPackageStateChanged: 
         return "package_state_changed";
      case client_events::kLocator:
         return "locator";
      case client_events::kConsoleResetHistory:
         return "console_reset_history";
      case client_events::kSessionSerialization:
         return "session_serialization";
      case client_events::kHistoryEntriesAdded:
         return "history_entries_added";
      case client_events::kQuotaStatus:
         return "quota_status";
      case client_events::kFileEdit:
         return "file_edit";
      case client_events::kShowContent:
         return "show_content";
      case client_events::kShowData:
         return "show_data";
      case client_events::kAsyncCompletion:
         return "async_completion";
      case client_events::kSaveActionChanged:
         return "save_action_changed";
      case client_events::kConsoleWritePrompt:
         return "console_write_prompt";
      case client_events::kConsoleWriteInput:
         return "console_write_input";
      case client_events::kShowWarningBar:
         return "show_warning_bar";
      case client_events::kOpenProjectError:
         return "open_project_error";
      case client_events::kVcsRefresh:
         return "vcs_refresh";
      case client_events::kAskPass:
         return "ask_pass";
      case client_events::kConsoleProcessOutput:
         return "console_process_output";
      case client_events::kConsoleProcessExit:
         return "console_process_exit";
      case client_events::kListChanged:
         return "list_changed";
      case client_events::kUiPrefsChanged:
         return "ui_prefs_changed";
      case client_events::kHandleUnsavedChanges:
         return "handle_unsaved_changes";
      case client_events::kConsoleProcessPrompt:
         return "console_process_prompt";
      case client_events::kConsoleProcessCreated:
         return "console_process_created";
      case client_events::kHTMLPreviewStartedEvent:
         return "html_preview_started_event";
      case client_events::kHTMLPreviewOutputEvent:
         return "html_preview_output_event";
      case client_events::kHTMLPreviewCompletedEvent:
         return "html_preview_completed_event";
      case client_events::kCompilePdfStartedEvent:
         return "compile_pdf_started_event";
      case client_events::kCompilePdfOutputEvent:
         return "compile_pdf_output_event";
      case client_events::kCompilePdfErrorsEvent:
         return "compile_pdf_errors_event";
      case client_events::kCompilePdfCompletedEvent:
         return "compile_pdf_completed_event";
      case client_events::kSynctexEditFile:
         return "synctex_edit_file";
      case client_events::kFindResult:
         return "find_result";
      case client_events::kFindOperationEnded:
         return "find_operation_ended";
      case client_events::kRPubsUploadStatus:
         return "rpubs_upload_status";
      case client_events::kBuildStarted:
         return "build_started";
      case client_events::kBuildOutput:
         return "build_output";
      case client_events::kBuildCompleted:
         return "build_completed";
      case client_events::kBuildErrors:
         return "build_errors";
      case client_events::kDirectoryNavigate:
         return "directory_navigate";
      case client_events::kDeferredInitCompleted:
         return "deferred_init_completed";
      case client_events::kPlotsZoomSizeChanged:
         return "plots_zoom_size_changed";
      case client_events::kSourceCppStarted:
         return "source_cpp_started";
      case client_events::kSourceCppCompleted:
         return "source_cpp_completed";
      case client_events::kLoadedPackageUpdates:
         return "loaded_package_updates";
      case client_events::kActivatePane:
         return "activate_pane";
      case client_events::kShowPresentationPane:
         return "show_presentation_pane";
      case client_events::kEnvironmentRefresh:
         return "environment_refresh";   
      case client_events::kContextDepthChanged:
         return "context_depth_changed";
      case client_events::kEnvironmentAssigned:
         return "environment_assigned";
      case client_events::kEnvironmentRemoved:
         return "environment_removed";
      case client_events::kBrowserLineChanged:
         return "browser_line_changed";
      case client_events::kPackageLoaded:
         return "package_loaded";
      case client_events::kPackageUnloaded:
         return "package_unloaded";
      case client_events::kPresentationPaneRequestCompleted:
         return "presentation_pane_request_completed";
      case client_events::kUnhandledError:
         return "unhandled_error";
      case client_events::kErrorHandlerChanged:
         return "error_handler_changed";
      case client_events::kViewerNavigate:
         return "viewer_navigate";
      case client_events::kSourceExtendedTypeDetected:
         return "source_extended_type_detected";
      case client_events::kShinyViewer:
         return "shiny_viewer";
      case client_events::kDebugSourceCompleted:
         return "debug_source_completed";
      case client_events::kRmdRenderStarted:
         return "rmd_render_started";
      case client_events::kRmdRenderOutput:
         return "rmd_render_output";
      case client_events::kRmdRenderCompleted:
         return "rmd_render_completed";
      case client_events::kRmdTemplateDiscovered:
         return "rmd_template_discovered";
      case client_events::kRmdTemplateDiscoveryCompleted:
         return "rmd_template_discovery_completed";
      case client_events::kRmdShinyDocStarted:
         return "rmd_shiny_doc_started";
      case client_events::kRmdRSConnectDeploymentOutput:
         return "rsconnect_deployment_output";
      case client_events::kRmdRSConnectDeploymentCompleted:
         return "rsconnect_deployment_completed";
      case client_events::kRmdRSConnectDeploymentFailed:
         return "rsconnect_deployment_failed";
      case client_events::kUserPrompt:
         return "user_prompt";
      case client_events::kInstallRtools:
         return "install_r_tools";
      case client_events::kInstallShiny:
         return "install_shiny";
      case client_events::kSuspendAndRestart:
         return "suspend_and_restart";
      case client_events::kDataViewChanged:
         return "data_view_changed";
      case client_events::kViewFunction:
         return "view_function";
      case client_events::kMarkersChanged:
         return "markers_changed";
      case client_events::kEnableRStudioConnect:
         return "enable_rstudio_connect";
      case client_events::kUpdateGutterMarkers:
         return "update_gutter_markers";
      case client_events::kSnippetsChanged:
         return "snippets_changed";
      case client_events::kJumpToFunction:
         return "jump_to_function";
      case client_events::kCollabEditStarted:
         return "collab_edit_started";
      case client_events::kSessionCountChanged:
         return "session_count_changed";
      case client_events::kCollabEditEnded:
         return "collab_edit_ended";
      case client_events::kProjectUsersChanged:
         return "project_users_changed";
      case client_events::kRVersionsChanged:
         return "r_versions_changed";
      case client_events::kRmdParamsEdit:
         return "rmd_params_edit";
      case client_events::kRmdParamsReady:
         return "rmd_params_ready";
      case client_events::kRegisterUserCommand:
         return "register_user_command";
<<<<<<< HEAD
      case client_events::kReplaceSelection:
         return "replace_selection";
      case client_events::kReplaceRanges:
         return "replace_ranges";
      case client_events::kGetActiveDocumentContext:
         return "get_active_document_context";
      case client_events::kSendToConsole:
         return "send_to_console";
=======
      case client_events::kUserFollowStarted:
         return "user_follow_started";
      case client_events::kUserFollowEnded:
         return "user_follow_ended";
>>>>>>> f257e0c7
      default:
         LOG_WARNING_MESSAGE("unexpected event type: " + 
                             safe_convert::numberToString(type_));
         return "";
   }
}

ClientEvent showEditorEvent(const std::string& content,
                            bool isRCode,
                            bool lineWrapping)
{
   json::Object data;
   data["content"] = content;
   data["is_r_code"] = isRCode;
   data["line_wrapping"] = lineWrapping;
   return ClientEvent(client_events::kShowEditor, data);
}

ClientEvent browseUrlEvent(const std::string& url, const std::string& window)
{
   json::Object browseURLInfo;
   browseURLInfo["url"] = url;
   browseURLInfo["window"] = window;
   return ClientEvent(client_events::kBrowseUrl, browseURLInfo);
}
    
   
ClientEvent showErrorMessageEvent(const std::string& title,
                                  const std::string& message)
{
   json::Object errorMessage ;
   errorMessage["title"] = title;
   errorMessage["message"] = message;
   return ClientEvent(client_events::kShowErrorMessage, errorMessage);
}


   
   
} // namespace session
} // namespace rstudio<|MERGE_RESOLUTION|>--- conflicted
+++ resolved
@@ -137,15 +137,12 @@
 const int kRmdParamsReady = 113;
 const int kRegisterUserCommand = 114;
 const int kRmdRSConnectDeploymentFailed = 115;
-<<<<<<< HEAD
 const int kReplaceSelection = 116;
 const int kReplaceRanges = 117;
 const int kGetActiveDocumentContext = 118;
 const int kSendToConsole = 119;
-=======
-const int kUserFollowStarted = 116;
-const int kUserFollowEnded = 117;
->>>>>>> f257e0c7
+const int kUserFollowStarted = 120;
+const int kUserFollowEnded = 121;
 }
 
 void ClientEvent::init(int type, const json::Value& data)
@@ -379,7 +376,6 @@
          return "rmd_params_ready";
       case client_events::kRegisterUserCommand:
          return "register_user_command";
-<<<<<<< HEAD
       case client_events::kReplaceSelection:
          return "replace_selection";
       case client_events::kReplaceRanges:
@@ -388,12 +384,10 @@
          return "get_active_document_context";
       case client_events::kSendToConsole:
          return "send_to_console";
-=======
       case client_events::kUserFollowStarted:
          return "user_follow_started";
       case client_events::kUserFollowEnded:
          return "user_follow_ended";
->>>>>>> f257e0c7
       default:
          LOG_WARNING_MESSAGE("unexpected event type: " + 
                              safe_convert::numberToString(type_));
