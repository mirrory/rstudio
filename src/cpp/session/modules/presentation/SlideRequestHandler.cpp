/*
 * SlideRequestHandler.cpp
 *
 * Copyright (C) 2009-12 by RStudio, Inc.
 *
 * Unless you have received this program directly from RStudio pursuant
 * to the terms of a commercial license agreement with RStudio, then
 * this program is licensed to you under the terms of version 3 of the
 * GNU Affero General Public License. This program is distributed WITHOUT
 * ANY EXPRESS OR IMPLIED WARRANTY, INCLUDING THOSE OF NON-INFRINGEMENT,
 * MERCHANTABILITY OR FITNESS FOR A PARTICULAR PURPOSE. Please refer to the
 * AGPL (http://www.gnu.org/licenses/agpl-3.0.txt) for more details.
 *
 */


#include "SlideRequestHandler.hpp"

#include <iostream>

#include <boost/utility.hpp>
#include <boost/foreach.hpp>
#include <boost/format.hpp>
#include <boost/algorithm/string/split.hpp>
#include <boost/algorithm/string/predicate.hpp>
#include <boost/algorithm/string/trim.hpp>

#include <boost/regex.hpp>
#include <boost/iostreams/filter/regex.hpp>

#include <core/FileSerializer.hpp>
#include <core/HtmlUtils.hpp>
#include <core/markdown/Markdown.hpp>
#include <core/text/TemplateFilter.hpp>
#include <core/system/Process.hpp>

#include <r/RExec.hpp>

#include <session/SessionModuleContext.hpp>
#include <session/projects/SessionProjects.hpp>

#include "PresentationState.hpp"
#include "PresentationLog.hpp"
#include "SlideParser.hpp"
#include "SlideRenderer.hpp"

using namespace rstudio::core;

<<<<<<< HEAD
namespace rsession {
=======
namespace rstudio {
namespace session {
>>>>>>> 41b8cc23
namespace modules { 
namespace presentation {

void onSlideDeckChangedOverlay(const SlideDeck& slideDeck);

namespace {

const char * const kDefaultRevealFont = "\"Lato\"";
const char * const kDefaultRevealHeadingFont = "\"News Cycle\"";
const char * const kMediaPrint = "media=\"print\"";

class ResourceFiles : boost::noncopyable
{
private:
   ResourceFiles() {}

public:
   std::string get(const std::string& path)
   {
      if (cache_.find(path) == cache_.end())
         cache_[path] = module_context::resourceFileAsString(path);
      return cache_[path];
   }

private:
   friend ResourceFiles& resourceFiles();
   std::map<std::string,std::string> cache_;
};

ResourceFiles& resourceFiles()
{
   static ResourceFiles instance;
   return instance;
}


std::string revealResource(const std::string& path,
                           bool embed,
                           const std::string& extraAttribs)
{
   // determine type
   bool isCss = boost::algorithm::ends_with(path, "css");

   // generate code for link vs. embed
   std::string code;
   if (embed)
   {
      if (isCss)
      {
         code = "<style type=\"text/css\" " + extraAttribs + " >\n" +
               resourceFiles().get("presentation/" + path) + "\n"
               + "</style>";
      }
      else
      {
         code = "<script type=\"text/javascript\" " + extraAttribs + " >\n" +
               resourceFiles().get("presentation/" + path) + "\n"
               + "</script>";
      }
   }
   else
   {
      if (isCss)
      {
         code = "<link rel=\"stylesheet\" type=\"text/css\" href=\""
                + path + "\" " + extraAttribs + " >";
      }
      else
      {
         code = "<script src=\"" + path + "\" " + extraAttribs + " ></script>";
      }
   }

   return code;
}

std::string revealEmbed(const std::string& path,
                        const std::string& extraAttribs = std::string())
{
   return revealResource(path, true, extraAttribs);
}

std::string revealLink(const std::string& path,
                       const std::string& extraAttribs = std::string())
{
   return revealResource(path, false, extraAttribs);
}


std::string remoteMathjax()
{
   return resourceFiles().get("presentation/mathjax.html");
}

std::string alternateMathjax(const std::string& prefix)
{
   return boost::algorithm::replace_first_copy(
        remoteMathjax(),
        "https://cdn.mathjax.org/mathjax/latest",
        prefix);
}


std::string localMathjax()
{
   return alternateMathjax("mathjax-23");
}

std::string copiedMathjax(const FilePath& targetFile)
{
   // determine target files dir and create it if necessary
   std::string presFilesDir = targetFile.stem() + "_files";
   FilePath filesTargetDir = targetFile.parent().complete(presFilesDir);
   Error error = filesTargetDir.ensureDirectory();
   if (error)
   {
      LOG_ERROR(error);
      return remoteMathjax();
   }

   // copy the mathjax directory
   r::exec::RFunction fileCopy("file.copy");
   fileCopy.addParam("from", string_utils::utf8ToSystem(
                         rsession::options().mathjaxPath().absolutePath()));
   fileCopy.addParam("to", string_utils::utf8ToSystem(
                         filesTargetDir.absolutePath()));
   fileCopy.addParam("recursive", true);
   error = fileCopy.call();
   if (error)
   {
      LOG_ERROR(error);
      return remoteMathjax();
   }

   // return fixed up html
   return alternateMathjax(presFilesDir + "/mathjax-23");
}

std::string localWebFonts()
{
   return "@import url('revealjs/fonts/NewsCycle.css');\n"
          "@import url('revealjs/fonts/Lato.css');";
}

std::string remoteWebFonts()
{
   return "@import url('https://fonts.googleapis.com/css?family=News+Cycle:400,700');\n"
          "@import url('https://fonts.googleapis.com/css?family=Lato:400,700,400italic,700italic');";
}

std::string embeddedWebFonts()
{
   std::string fonts = "presentation/revealjs/fonts";
   std::string css = resourceFiles().get(fonts + "/Lato.css") +
                     resourceFiles().get(fonts + "/NewsCycle.css");

   try
   {
      // input stream
      std::istringstream cssStream(css);

      // filtered output stream
      boost::iostreams::filtering_ostream filteredStream;

      // base64 encoder
      FilePath fontPath = rsession::options().rResourcesPath().complete(fonts);
      filteredStream.push(html_utils::CssUrlFilter(fontPath));

      // target stream
      std::ostringstream os;
      os.exceptions(std::istream::failbit | std::istream::badbit);
      filteredStream.push(os);

      // copy and return
      boost::iostreams::copy(cssStream, filteredStream, 128);
      return os.str();
   }
   catch(const std::exception& e)
   {
      LOG_ERROR_MESSAGE(e.what());
      return remoteWebFonts();
   }

}

bool hasKnitrVersion_1_2()
{
   return module_context::isPackageVersionInstalled("knitr", "1.2");
}

std::string extractKnitrError(const std::string& stdError)
{
   std::string knitrError = stdError;

   // strip everything before "Error in"
   size_t errorInPos = knitrError.find("Error in");
   if (errorInPos != std::string::npos)
      knitrError = knitrError.substr(errorInPos);

   // strip everything (inclusive) after "Calls: "
   size_t callsPos = knitrError.find("Calls: ");
   if (callsPos != std::string::npos)
      knitrError = knitrError.substr(0, callsPos);

   return boost::algorithm::trim_copy(knitrError);

}

bool performKnit(const FilePath& rmdPath,
                 bool clearCache,
                 ErrorResponse* pErrorResponse)
{
   // calculate the target md path
   FilePath mdPath = rmdPath.parent().childPath(rmdPath.stem() + ".md");

   // remove the md if we are clearing the cache
   if (clearCache)
   {
      Error error = mdPath.removeIfExists();
      if (error)
         LOG_ERROR(error);
   }

   // Now detect whether we even need to knit -- if there is an .md
   // file with timestamp the same as or later than the .Rmd then skip it
   if (mdPath.exists() && (mdPath.lastWriteTime() > rmdPath.lastWriteTime()))
      return true;

   // R binary
   FilePath rProgramPath;
   Error error = module_context::rScriptPath(&rProgramPath);
   if (error)
   {
      *pErrorResponse = ErrorResponse(error.summary());
      return false;
   }

   // confirm correct version of knitr
   if (!hasKnitrVersion_1_2())
   {
      *pErrorResponse = ErrorResponse("knitr version 1.2 or greater is "
                                      "required for presentations");
      return false;
   }

   // removet the target file
   error = mdPath.removeIfExists();
   if (error)
      LOG_ERROR(error);

   // remove the cache if requested
   if (clearCache)
   {
      FilePath cachePath = rmdPath.parent().childPath(rmdPath.stem()+"-cache");
      if (cachePath.exists())
      {
         Error error = cachePath.remove();
         if (error)
            LOG_ERROR(error);
      }
   }

   // args
   std::vector<std::string> args;
   args.push_back("--slave");
   args.push_back("--no-save");
   args.push_back("--no-restore");
   args.push_back("-e");
   boost::format fmt("library(knitr); "
                     "opts_chunk$set(cache.path='%1%-cache/', "
                                    "fig.path='%1%-figure/', "
                                    "tidy=FALSE, "
                                    "warning=FALSE, "
                                    "error=FALSE, "
                                    "message=FALSE, "
                                    "comment=NA); "
                     "render_markdown(); "
                     "knit('%2%', output = '%3%', encoding='%4%');");
   std::string encoding = projects::projectContext().defaultEncoding();
   std::string cmd = boost::str(
      fmt % string_utils::utf8ToSystem(rmdPath.stem())
          % string_utils::utf8ToSystem(rmdPath.filename())
          % string_utils::utf8ToSystem(mdPath.filename())
          % encoding);
   args.push_back(cmd);

   // options
   core::system::ProcessOptions options;
   core::system::ProcessResult result;
   options.workingDir = rmdPath.parent();

   // run knit
   error = core::system::runProgram(
            core::string_utils::utf8ToSystem(rProgramPath.absolutePath()),
            args,
            "",
            options,
            &result);
   if (error)
   {
      *pErrorResponse = ErrorResponse(error.summary());
      return false;
   }
   else if (result.exitStatus != EXIT_SUCCESS)
   {
      // if the markdown file doesn't exist then create one to
      // play the error text back into
      if (!mdPath.exists())
      {
         Error error = core::writeStringToFile(mdPath,
                                               mdPath.stem() +
                                               "\n=======================\n");
         if (error)
            LOG_ERROR(error);
      }

      // append the knitr error message to the file
      std::ostringstream ostr;
      ostr << std::endl
           << "```" << std::endl
           << extractKnitrError(result.stdErr) << std::endl
           << "```" << std::endl;

      Error error = core::appendToFile(mdPath, ostr.str());
      if (error)
         LOG_ERROR(error);

      return true;
   }
   else
   {
      return true;
   }
}

std::string presentationCommandClickHandler(const std::string& name,
                                            const std::string& params)
{
   using namespace boost::algorithm;
   std::ostringstream ostr;
   ostr << "onclick='";
   ostr << "window.parent.dispatchPresentationCommand(";
   json::Object cmdObj;
   using namespace boost::algorithm;
   cmdObj["name"] = name;
   cmdObj["params"] = params;
   json::write(cmdObj, ostr);
   ostr << "); return false;'";
   return ostr.str();
}

std::string fixupLink(const boost::cmatch& match)
{
   std::string href = http::util::urlDecode(match[1]);

   if (boost::algorithm::starts_with(href, "#"))
   {
      // leave internal links alone
      return match[0];
   }
   else if (href.find("://") != std::string::npos)
   {
      // open external links in a new window
      return match[0] + " target=\"_blank\"";
   }
   else if (boost::algorithm::starts_with(href, "help-topic:") ||
            boost::algorithm::starts_with(href, "help-doc:"))
   {
      // convert help commands to javascript calls
      std::string onClick;
      std::size_t colonLoc = href.find_first_of(':');
      if (href.size() > colonLoc+2)
      {
         using namespace boost::algorithm;
         std::string name =  trim_copy(href.substr(0, colonLoc));
         std::string params = trim_copy(href.substr(colonLoc+1));
         onClick = presentationCommandClickHandler(name, params);
      }

      return match[0] + " " + onClick;
   }
   else if (boost::algorithm::starts_with(href, "tutorial:"))
   {
      // paths are relative to the parent dir of the presenentation dir
      using namespace boost::algorithm;
      std::size_t colonLoc = href.find_first_of(':');
      std::string path = trim_copy(href.substr(colonLoc+1));
      path = core::http::util::urlDecode(path);
      if (boost::algorithm::starts_with(path, "~/"))
         path = module_context::resolveAliasedPath(path).absolutePath();
      FilePath filePath = presentation::state::directory()
                                                   .parent().complete(path);

      Error error = core::system::realPath(filePath, &filePath);
      if (error)
      {
         if (!core::isPathNotFoundError(error))
            LOG_ERROR(error);
         return match[0];
      }

      // bulid the call
      std::string onClick;
      if (href.size() > colonLoc+2)
      {
         std::string name = "tutorial";
         std::string params = module_context::createAliasedPath(filePath);
         onClick = presentationCommandClickHandler(name, params);
      }

      return match[0] + " " + onClick;
   }
   else
   {
      return match[0];
   }
}

boost::iostreams::regex_filter linkFilter()
{
   return boost::iostreams::regex_filter(
            boost::regex("<a href=\"([^\"]+)\""),
            fixupLink);
}

std::string userSlidesCss(const SlideDeck& slideDeck)
{
   // first determine the path to the css file -- check for a css field
   // first and if that doesn't exist form one from the basename of
   // the presentation
   std::string cssFile = slideDeck.css();
   if (cssFile.empty())
      cssFile = presentation::state::filePath().stem() + ".css";
   FilePath cssPath = presentation::state::directory().complete(cssFile);

   // read user css if it exists
   std::string userSlidesCss;
   if (cssPath.exists())
   {
      Error error = core::readStringFromFile(cssPath, &userSlidesCss);
      if (error)
         LOG_ERROR(error);
   }

   // return it
   return userSlidesCss;
}


bool readPresentation(SlideDeck* pSlideDeck,
                      std::string* pSlides,
                      std::string* pInitActions,
                      std::string* pSlideActions,
                      std::map<std::string,std::string>* pVars,
                      ErrorResponse* pErrorResponse)
{
   // look for slides and knit if we need to
   FilePath rmdFile = presentation::state::filePath();
   std::string ext = rmdFile.extensionLowerCase();
   if (rmdFile.exists() && (ext != ".md"))
   {
      if (!performKnit(rmdFile, false, pErrorResponse))
         return false;
   }

   // look for slides markdown
   FilePath slidesFile = rmdFile.parent().childPath(rmdFile.stem() + ".md");
   if (!slidesFile.exists())
   {
      *pErrorResponse = ErrorResponse(slidesFile.absolutePath() +
                                      " not found");
      return false;
   }

   // parse the slides
   Error error = pSlideDeck->readSlides(slidesFile);
   if (error)
   {
      LOG_ERROR(error);
      *pErrorResponse = ErrorResponse(error.summary());
      return false;
   }

   // render the slides
   std::string slidesHead;
   std::string revealConfig;
   error = presentation::renderSlides(*pSlideDeck,
                                      &slidesHead,
                                      pSlides,
                                      &revealConfig,
                                      pInitActions,
                                      pSlideActions);
   if (error)
   {
      LOG_ERROR(error);
      *pErrorResponse = ErrorResponse(error.summary());
      return false;
   }

   // build template variables
   std::map<std::string,std::string>& vars = *pVars;
   vars["title"] = pSlideDeck->title();
   vars["slides_head"] = slidesHead;
   vars["slides"] = *pSlides;
   vars["slides_css"] =  resourceFiles().get("presentation/slides.css");
   vars["user_slides_css"] = userSlidesCss(*pSlideDeck);
   vars["r_highlight"] = resourceFiles().get("r_highlight.html");
   vars["reveal_config"] = revealConfig;
   vars["preamble"] = pSlideDeck->preamble();

   return true;
}

bool renderPresentation(
                   const std::map<std::string,std::string>& vars,
                   const std::vector<boost::iostreams::regex_filter>& filters,
                   std::ostream& os,
                   ErrorResponse* pErrorResponse)
{
   std::string presentationTemplate =
                           resourceFiles().get("presentation/slides.html");
   std::istringstream templateStream(presentationTemplate);

   try
   {
      os.exceptions(std::istream::failbit | std::istream::badbit);
      boost::iostreams::filtering_ostream filteredStream ;

      // template filter
      text::TemplateFilter templateFilter(vars);
      filteredStream.push(templateFilter);

      // custom filters
      for (std::size_t i=0; i<filters.size(); i++)
         filteredStream.push(filters[i]);

      // target stream
      filteredStream.push(os);

      boost::iostreams::copy(templateStream, filteredStream, 128);
   }
   catch(const std::exception& e)
   {
      *pErrorResponse = ErrorResponse(e.what());
      return false;
   }

   return true;
}

typedef boost::function<void(const FilePath&,
                             const std::string&,
                             std::map<std::string,std::string>*)> VarSource;

void publishToRPubsVars(const FilePath&,
                        const std::string& slides,
                        std::map<std::string,std::string>* pVars)
{
   std::map<std::string,std::string>& vars = *pVars;

   // webfonts w/ remote url
   vars["google_webfonts"] = remoteWebFonts();

   // mathjax w/ remote url
   if (markdown::isMathJaxRequired(slides))
      vars["mathjax"] = remoteMathjax();
   else
      vars["mathjax"] = "";
}

void saveAsStandaloneVars(const FilePath& targetFile,
                          const std::string& slides,
                          std::map<std::string,std::string>* pVars)
{
   std::map<std::string,std::string>& vars = *pVars;

   // embedded web fonts
   vars["google_webfonts"] = embeddedWebFonts();

   // mathjax w/ remote url
   if (markdown::isMathJaxRequired(slides))
      vars["mathjax"] = copiedMathjax(targetFile);
   else
      vars["mathjax"] = "";
}


void viewInBrowserVars(const std::string& slides,
                       std::map<std::string,std::string>* pVars)
{
   std::map<std::string,std::string>& vars = *pVars;

   vars["google_webfonts"] = localWebFonts();

   // mathjax w/ local
   if (markdown::isMathJaxRequired(slides))
      vars["mathjax"] = localMathjax();
   else
      vars["mathjax"] = "";
}

void fontVars(const SlideDeck& slideDeck,
              std::map<std::string,std::string>* pVars)
{
   std::map<std::string,std::string>& vars = *pVars;

   // font imports
   vars["user_font_imports"] = std::string();
   if (slideDeck.slides().size() > 0)
   {
      std::ostringstream ostr;
      std::vector<std::string> fontImports =
            slideDeck.slides().at(0).fieldValues("font-import");

      BOOST_FOREACH(const std::string& fontImport, fontImports)
      {
         ostr << "@import url('" << fontImport << "');" << std::endl;
      }

      vars["user_font_imports"] = ostr.str();
   }

   // fonts
   if (!slideDeck.fontFamily().empty())
   {
      vars["reveal_font"] = slideDeck.fontFamily();
      vars["reveal_heading_font"] = slideDeck.fontFamily();
   }
   else
   {
      vars["reveal_font"] = kDefaultRevealFont;
      vars["reveal_heading_font"] = kDefaultRevealHeadingFont;
   }
}


void localRevealVars(std::map<std::string,std::string>* pVars)
{
   std::map<std::string,std::string>& vars = *pVars;

   vars["reveal_css"] = revealLink("revealjs/css/reveal.css");
   vars["reveal_theme_css"] = revealLink("revealjs/css/theme/simple.css");
   vars["reveal_head_js"] = revealLink("revealjs/lib/js/head.min.js");
   vars["reveal_js"] = revealLink("revealjs/js/reveal.js");
}


void revealSizeVars(const SlideDeck& slideDeck,
                    bool zoom,
                    bool allowAutosize,
                    std::map<std::string,std::string>* pVars)
{
   std::map<std::string,std::string>& vars = *pVars;

   bool autosize = allowAutosize && slideDeck.autosize();
   vars["reveal_autosize"] = autosize ? "true" : "false";
   if (autosize)
   {
      std::string zoomStr = zoom ? "true" : "false";
      vars["reveal_width"] = "revealDetectWidth(" + zoomStr + ")";
      vars["reveal_height"] = "revealDetectHeight(" + zoomStr + ")";
   }
   else
   {
      vars["reveal_width"] = safe_convert::numberToString(slideDeck.width());
      vars["reveal_height"] = safe_convert::numberToString(slideDeck.height());
   }
}

void externalBrowserVars(const SlideDeck& slideDeck,
                         std::map<std::string,std::string>* pVars)
{
   std::map<std::string,std::string>& vars = *pVars;

   vars["slide_commands"] = "";
   vars["slides_js"] = "";
   vars["init_commands"] = "";

   // width and height
   revealSizeVars(slideDeck, false, false, pVars);

   // use transitions for standalone
   vars["reveal_transition"] = slideDeck.transition();
   vars["reveal_transition_speed"] = slideDeck.transitionSpeed();

   // rtl
   vars["reveal_rtl"] = slideDeck.rtl();
}

bool createStandalonePresentation(const FilePath& targetFile,
                                  const VarSource& varSource,
                                  ErrorResponse* pErrorResponse)
{
   // read presentation
   presentation::SlideDeck slideDeck;
   std::string slides, initCommands, slideCommands;
   std::map<std::string,std::string> vars;
   if (!readPresentation(&slideDeck,
                         &slides,
                         &initCommands,
                         &slideCommands,
                         &vars,
                         pErrorResponse))
   {
      return false;
   }

   // embedded versions of reveal assets
   vars["reveal_print_css"] = revealEmbed("revealjs/css/print/pdf.css",
                                          kMediaPrint);
   vars["reveal_css"] = revealEmbed("revealjs/css/reveal.min.css");
   vars["reveal_theme_css"] = revealEmbed("revealjs/css/theme/simple.css");
   vars["reveal_head_js"] = revealEmbed("revealjs/lib/js/head.min.js");
   vars["reveal_js"] = revealEmbed("revealjs/js/reveal.min.js");

   // font vars
   fontVars(slideDeck, &vars);

   // call var source hook function
   varSource(targetFile, slides, &vars);

   // no IDE interaction
   externalBrowserVars(slideDeck, &vars);

   // target file stream
   boost::shared_ptr<std::ostream> pOfs;
   Error error = targetFile.open_w(&pOfs);
   if (error)
   {
      LOG_ERROR(error);
      *pErrorResponse = ErrorResponse(error.summary());
      return false;
   }

   // create image filter
   FilePath dirPath = presentation::state::directory();
   std::vector<boost::iostreams::regex_filter> filters;
   filters.push_back(html_utils::Base64ImageFilter(dirPath));

   // render presentation
   return renderPresentation(vars, filters, *pOfs, pErrorResponse);
}


void loadSlideDeckDependencies(const SlideDeck& slideDeck)
{
   // see if there is a depends field
   std::string dependsField = slideDeck.depends();
   std::vector<std::string> depends;
   boost::algorithm::split(depends,
                           dependsField,
                           boost::algorithm::is_any_of(","));

   // load any dependencies
   BOOST_FOREACH(std::string pkg, depends)
   {
      boost::algorithm::trim(pkg);

      if (module_context::isPackageInstalled(pkg))
      {
         Error error = r::exec::RFunction(".rs.loadPackage", pkg, "").call();
         if (error)
            LOG_ERROR(error);
      }
   }
}

void handlePresentationRootRequest(const std::string& path,
                                   http::Response* pResponse)
{   
   // read presentation
   presentation::SlideDeck slideDeck;
   std::string slides, initCommands, slideCommands;
   std::map<std::string,std::string> vars;
   ErrorResponse errorResponse;
   if (!readPresentation(&slideDeck,
                         &slides,
                         &initCommands,
                         &slideCommands,
                         &vars,
                         &errorResponse))
   {
      pResponse->setError(errorResponse.statusCode, errorResponse.message);
      return;
   }

   // load any dependencies
   loadSlideDeckDependencies(slideDeck);

   // notify slide deck changed
   log().onSlideDeckChanged(slideDeck);
   onSlideDeckChangedOverlay(slideDeck);

   // set preload to none for media
   vars["slides"] = boost::algorithm::replace_all_copy(
                                          vars["slides"],
                                          "controls preload=\"auto\"",
                                          "controls preload=\"none\"");

   // linked versions of reveal assets
   localRevealVars(&vars);

   // font vars
   fontVars(slideDeck, &vars);

   // no print css for qtwebkit
   vars["reveal_print_css"]  = "";

   // webfonts local
   vars["google_webfonts"] = localWebFonts();

   // mathjax local
   if (markdown::isMathJaxRequired(slides))
      vars["mathjax"] = localMathjax();
   else
      vars["mathjax"] = "";

   // javascript supporting IDE interaction
   vars["slide_commands"] = slideCommands;
   vars["slides_js"] = resourceFiles().get("presentation/slides.js");
   vars["init_commands"] = initCommands;

   // width and height
   bool zoom = path == "zoom";
   revealSizeVars(slideDeck, zoom, true, &vars);

   // no transition in desktop mode (qtwebkit can't keep up)
   bool isDesktop = options().programMode() == kSessionProgramModeDesktop;
   vars["reveal_transition"] =  isDesktop? "none" : slideDeck.transition();
   vars["reveal_transition_speed"] = isDesktop ? "default" :
                                                 slideDeck.transitionSpeed();

   // rtl
   vars["reveal_rtl"] = slideDeck.rtl();

   // render to output stream
   std::stringstream previewOutputStream;
   std::vector<boost::iostreams::regex_filter> filters;
   filters.push_back(linkFilter());
   if (renderPresentation(vars, filters, previewOutputStream, &errorResponse))
   {
      // set response
      pResponse->setNoCacheHeaders();
      pResponse->setContentType("text/html");
      pResponse->setBody(previewOutputStream);

      // also save a view in browser version if that path already exists
      // (allows the user to do a simple browser refresh to see changes)
      FilePath viewInBrowserPath = presentation::state::viewInBrowserPath();
      if (viewInBrowserPath.exists())
      {
         ErrorResponse errorResponse;
         if (!savePresentationAsStandalone(viewInBrowserPath, &errorResponse))
            LOG_ERROR_MESSAGE(errorResponse.message);
      }
   }
   else
   {
      pResponse->setError(errorResponse.statusCode, errorResponse.message);
   }

   if (!zoom)
   {
      ClientEvent event(client_events::kPresentationPaneRequestCompleted);
      module_context::enqueClientEvent(event);
   }
}




void handlePresentationHelpMarkdownRequest(const FilePath& filePath,
                                           const std::string& jsCallbacks,
                                           core::http::Response* pResponse)
{
   // indirection on the actual md file (related to processing R markdown)
   FilePath mdFilePath;

   // knit if required
   if (filePath.mimeContentType() == "text/x-r-markdown")
   {
      // actual file path will be the md file
      mdFilePath = filePath.parent().complete(filePath.stem() + ".md");

      // do the knit if we need to
      ErrorResponse errorResponse;
      if (!performKnit(filePath, false, &errorResponse))
      {
         pResponse->setError(errorResponse.statusCode, errorResponse.message);
         return;
      }
   }
   else
   {
      mdFilePath = filePath;
   }

   // read in the file (process markdown)
   std::string helpDoc;
   Error error = markdown::markdownToHTML(mdFilePath,
                                          markdown::Extensions(),
                                          markdown::HTMLOptions(),
                                          &helpDoc);
   if (error)
   {
      pResponse->setError(error);
      return;
   }

   // process the template
   std::map<std::string,std::string> vars;
   vars["title"] = html_utils::defaultTitle(helpDoc);
   vars["styles"] = resourceFiles().get("presentation/helpdoc.css");
   vars["r_highlight"] = resourceFiles().get("r_highlight.html");
   if (markdown::isMathJaxRequired(helpDoc))
      vars["mathjax"] = localMathjax();
   else
      vars["mathjax"] = "";
   vars["content"] = helpDoc;
   vars["js_callbacks"] = jsCallbacks;
   pResponse->setNoCacheHeaders();
   pResponse->setContentType("text/html");
   pResponse->setBody(resourceFiles().get("presentation/helpdoc.html"),
                      text::TemplateFilter(vars));
}

void handleRangeRequest(const FilePath& targetFile,
                        const http::Request& request,
                        http::Response* pResponse)
{
   // cache the last file
   struct RangeFileCache
   {
      FileInfo file;
      std::string contentType;
      std::string contents;

      void clear()
      {
         file = FileInfo();
         contentType.clear();
         contents.clear();
      }
   };
   static RangeFileCache s_cache;

   // see if we need to do a fresh read
   if (targetFile.absolutePath() != s_cache.file.absolutePath() ||
       targetFile.lastWriteTime() != s_cache.file.lastWriteTime())
   {
      // clear the cache
      s_cache.clear();

      // read the file in from disk
      Error error = core::readStringFromFile(targetFile, &(s_cache.contents));
      if (error)
      {
         pResponse->setError(error);
         return;
      }

      // update the cache
      s_cache.file = FileInfo(targetFile);
      s_cache.contentType = targetFile.mimeContentType();
   }

   // always serve from the cache
   pResponse->setRangeableFile(s_cache.contents,
                               s_cache.contentType,
                               request);


}

void handlePresentationViewInBrowserRequest(const http::Request& request,
                                            http::Response* pResponse)
{
   // read presentation
   presentation::SlideDeck slideDeck;
   std::string slides, initCommands, slideCommands;
   std::map<std::string,std::string> vars;
   ErrorResponse errorResponse;
   if (!readPresentation(&slideDeck,
                         &slides,
                         &initCommands,
                         &slideCommands,
                         &vars,
                         &errorResponse))
   {
      pResponse->setError(errorResponse.statusCode, errorResponse.message);
      return;
   }

   // linked versions of reveal assets
   localRevealVars(&vars);

   // font vars
   fontVars(slideDeck, &vars);

   // link to reveal print css
   vars["reveal_print_css"] = revealLink("revealjs/css/print/pdf.css",
                                         kMediaPrint);

   // webfonts local
   viewInBrowserVars(slides, &vars);

   // external browser vars
   externalBrowserVars(slideDeck, &vars);

   // render to output stream
   std::stringstream previewOutputStream;
   std::vector<boost::iostreams::regex_filter> filters;
   filters.push_back(linkFilter());
   if (renderPresentation(vars, filters, previewOutputStream, &errorResponse))
   {
      pResponse->setNoCacheHeaders();
      pResponse->setContentType("text/html");
      pResponse->setBody(previewOutputStream);
   }
   else
   {
      pResponse->setError(errorResponse.statusCode, errorResponse.message);
   }
}

void handlePresentationFileRequest(const http::Request& request,
                                  const std::string& dir,
                                  http::Response* pResponse)
{
   std::string path = http::util::pathAfterPrefix(request,
                                                  "/presentation/" + dir + "/");
   FilePath resPath = options().rResourcesPath().complete("presentation");
   FilePath filePath = resPath.complete(dir + "/" + path);
   pResponse->setCacheWithRevalidationHeaders();
   pResponse->setContentType(filePath.mimeContentType());
   pResponse->setCacheableBody(filePath, request);
}

} // anonymous namespace

bool clearKnitrCache(ErrorResponse* pErrorResponse)
{
   FilePath rmdFile = presentation::state::filePath();
   std::string ext = rmdFile.extensionLowerCase();
   if (rmdFile.exists() && (ext != ".md"))
      return performKnit(rmdFile, true, pErrorResponse);
   else
      return true;
}


void handlePresentationPaneRequest(const http::Request& request,
                                   http::Response* pResponse)
{
   // return not found if presentation isn't active
   if (!presentation::state::isActive())
   {
      pResponse->setNotFoundError(request.uri());
      return;
   }

   // get the requested path
   std::string path = http::util::pathAfterPrefix(request, "/presentation/");

   // special handling for the root
   if (path.empty() || (path == "zoom"))
   {
      handlePresentationRootRequest(path, pResponse);
   }

   // special handling for view in browser
   else if (boost::algorithm::starts_with(path, "view"))
   {
      handlePresentationViewInBrowserRequest(request, pResponse);
   }

   // special handling for reveal.js assets
   else if (boost::algorithm::starts_with(path, "revealjs/"))
   {
      handlePresentationFileRequest(request, "revealjs", pResponse);
   }

   // special handling for images
   else if (boost::algorithm::starts_with(path, "slides-images/"))
   {
      handlePresentationFileRequest(request, "slides-images", pResponse);
   }

   // special handling for mathjax assets
   else if (boost::algorithm::starts_with(path, "mathjax-23/"))
   {
      FilePath filePath =
            rsession::options().mathjaxPath().parent().childPath(path);
      pResponse->setCacheWithRevalidationHeaders();
      pResponse->setCacheableBody(filePath, request);
   }


   // serve the file back
   else
   {
      FilePath targetFile = presentation::state::directory().childPath(path);
      if (!request.headerValue("Range").empty())
      {
         handleRangeRequest(targetFile, request, pResponse);
      }
      else
      {
         // indicate that we accept byte range requests
         pResponse->addHeader("Accept-Ranges", "bytes");

         // return the file
         pResponse->setCacheWithRevalidationHeaders();
         pResponse->setCacheableBody(targetFile, request);
      }
   }
}

void handlePresentationHelpRequest(const core::http::Request& request,
                                   const std::string& jsCallbacks,
                                   core::http::Response* pResponse)
{
   // we save the most recent /help/presentation/&file=parameter so we
   // can resolve relative file references against it. we do this
   // separately from presentation::state::directory so that the help
   // urls can be available within the help pane (and history)
   // independent of the duration of the presentation tab
   static FilePath s_presentationHelpDir;

   // check if this is a root request
   std::string file = request.queryParamValue("file");
   if (!file.empty())
   {
      // ensure file exists
      FilePath filePath = module_context::resolveAliasedPath(file);
      if (!filePath.exists())
      {
         pResponse->setNotFoundError(request.uri());
         return;
      }

      // save the help dir
      s_presentationHelpDir = filePath.parent();

      // check for markdown
      if (filePath.mimeContentType() == "text/x-markdown" ||
          filePath.mimeContentType() == "text/x-r-markdown")
      {
         handlePresentationHelpMarkdownRequest(filePath,
                                               jsCallbacks,
                                               pResponse);
      }

      // just a stock file
      else
      {
         pResponse->setCacheWithRevalidationHeaders();
         pResponse->setCacheableBody(filePath, request);
      }
   }

   // it's a relative file reference
   else
   {
      // make sure the directory exists
      if (!s_presentationHelpDir.exists())
      {
         pResponse->setNotFoundError(s_presentationHelpDir.absolutePath());
         return;
      }

      // resolve the file reference
      std::string path = http::util::pathAfterPrefix(request,
                                                     "/help/presentation/");

      // serve the file back
      pResponse->setCacheWithRevalidationHeaders();
      pResponse->setCacheableBody(s_presentationHelpDir.complete(path),
                                  request);
   }
}

bool savePresentationAsStandalone(const core::FilePath& filePath,
                                  ErrorResponse* pErrorResponse)
{
   return createStandalonePresentation(filePath,
                                       saveAsStandaloneVars,
                                       pErrorResponse);
}

bool savePresentationAsRpubsSource(const core::FilePath& filePath,
                                   ErrorResponse* pErrorResponse)
{
   return createStandalonePresentation(filePath,
                                       publishToRPubsVars,
                                       pErrorResponse);
}




} // namespace presentation
} // namespace modules
} // namesapce session
} // namespace rstudio
<|MERGE_RESOLUTION|>--- conflicted
+++ resolved
@@ -46,12 +46,8 @@
 
 using namespace rstudio::core;
 
-<<<<<<< HEAD
-namespace rsession {
-=======
 namespace rstudio {
 namespace session {
->>>>>>> 41b8cc23
 namespace modules { 
 namespace presentation {
 
