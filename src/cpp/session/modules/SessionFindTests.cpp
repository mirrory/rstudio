/*
 * SessionFindTests.cpp
 *
 * Copyright (C) 2019 by RStudio, Inc.
 *
 * Unless you have received this program directly from RStudio pursuant
 * to the terms of a commercial license agreement with RStudio, then
 * this program is licensed to you under the terms of version 3 of the
 * GNU Affero General Public License. This program is distributed WITHOUT
 * ANY EXPRESS OR IMPLIED WARRANTY, INCLUDING THOSE OF NON-INFRINGEMENT,
 * MERCHANTABILITY OR FITNESS FOR A PARTICULAR PURPOSE. Please refer to the
 * AGPL (http://www.gnu.org/licenses/agpl-3.0.txt) for more details.
 *
 */

#include "SessionFind.hpp"

#include <core/system/ShellUtils.hpp>

#define RSTUDIO_NO_TESTTHAT_ALIASES
#include <tests/TestThat.hpp>

namespace rstudio {
namespace session {
namespace modules {
namespace find {
namespace tests {

using namespace rstudio::core;
using namespace modules::find;

namespace {

const std::string kLine("RStudio is great");
const std::string kReplaceString("awesome");
const size_t matchOn = 11;
const size_t matchOff = 16;

const std::string kRegexLine("aba OOOkkk okab AAOO aaabbb aa abab");
const size_t rMatchOn = 4;
const size_t rMatchOff = 10;

const std::string kFindRegex("\\([a-z]\\)\\1\\{2\\}\\([a-z]\\)\\2\\{2\\}");
const std::string kReplaceRegex("\\1\\2\\1\\2");

const std::string kGrepPattern("aba \033[01m\033[KOOOkkk\033[m\033[K okab AAOO awesome aa abab");
const std::string kGitGrepPattern("aba \033[1;31mOOOkkk\033[m okab AAOO awesome aa abab");
} // anonymous namespace

TEST_CASE("SessionFind")
{
   SECTION("Replace literal ignore case")
   {
      std::string line(kLine);
      size_t replaceMatchOff;

      Replacer replacer(true);
      replacer.replaceLiteral(matchOn, matchOff,
         kReplaceString, &line, &replaceMatchOff);
      CHECK(line.compare("RStudio is awesome") == 0);
      CHECK(replaceMatchOff == 18);
   }

   SECTION("Replace regex case sensitive")
   {
      std::string line(kRegexLine);
      size_t replaceMatchOff;

      Replacer replacer(false);
      replacer.replaceRegex(rMatchOn, rMatchOff,
         kFindRegex, kReplaceString, &line, &replaceMatchOff);
      CHECK(line.compare("aba OOOkkk okab AAOO awesome aa abab") == 0);
      CHECK(replaceMatchOff == 36);
   }

   SECTION("Replace regex ignore case")
   {
      std::string line(kRegexLine);
      size_t replaceMatchOff;

      Replacer replacer(true);
      replacer.replaceRegex(rMatchOn, rMatchOff, kFindRegex, kReplaceRegex, &line,
         &replaceMatchOff);
      CHECK(line.compare("aba OkOk okab AAOO aaabbb aa abab") == 0);
      CHECK(replaceMatchOff == 8);

      size_t matchOn = 18;
      size_t matchOff = 24;
      replacer.replaceRegex(matchOn, matchOff, kFindRegex, kReplaceRegex, &line,
         &replaceMatchOff);
      CHECK(line.compare("aba OkOk okab AAOO abab aa abab") == 0);
      CHECK(replaceMatchOff == 22);
   }

   SECTION("Replace regex case sensitive")
   {
      std::string line(kRegexLine);
      size_t replaceMatchOff;

      Replacer replacer(false);
      replacer.replaceRegex(rMatchOn, rMatchOff, kFindRegex, kReplaceRegex, &line,
         &replaceMatchOff);
      CHECK(line.compare("aba OOOkkk okab AAOO abab aa abab") == 0);
      CHECK(replaceMatchOff == 33);
   }

   SECTION("Attempt replace without valid match")
   {
      std::string line(kLine);
      size_t replaceMatchOff = 99;

      Replacer replacer(true);
      Error error = replacer.replaceRegex(rMatchOn, rMatchOff, kFindRegex, kReplaceRegex,
         &line, &replaceMatchOff); 
      CHECK(line.compare(kLine) == 0);
   }

   SECTION("Attempt replace with consecutive matches")
   {
      std::string line("hellohellohello");
      std::string replacePattern("hello world");
      size_t replaceMatchOff;
      size_t on = 10;
      size_t off = 15;

      Replacer replacer(true);
      replacer.replaceLiteral(on, off, replacePattern, &line, &replaceMatchOff);
      CHECK(line.compare("hellohellohello world") == 0);
      CHECK(replaceMatchOff == 21);

      on = 5;
      off = 10;
      replacer.replaceLiteral(on, off, replacePattern, &line, &replaceMatchOff);
      CHECK(line.compare("hellohello worldhello world") == 0);
      CHECK(replaceMatchOff == 16);

      on = 0;
      off = 5;
      replacer.replaceLiteral(on, off, replacePattern, &line, &replaceMatchOff);
      CHECK(line.compare("hello worldhello worldhello world") == 0);
      CHECK(replaceMatchOff == 11);
   }

   SECTION("Attempt regex replace with nested results")
   {
      std::string line("hehello worldllo");
      std::string findPattern("he[^ ].*llo");
      std::string replacePattern("hello world");
      size_t replaceMatchOff;
      size_t on = 0;
      size_t off = 16;

      Replacer replacer(false);
      replacer.replaceRegex(on, off, findPattern, replacePattern, &line, &replaceMatchOff);
      CHECK(line.compare("hello world") == 0);
      CHECK(replaceMatchOff == 11);
   }

   SECTION("Grep get file, line number, and contents")
   {
<<<<<<< HEAD
      boost::regex regex = getFileLineNumberLineRegex(/*gitFlag*/ false);
=======
      boost::regex regex = getGrepOutputRegex(/*isGitGrep*/ false);
>>>>>>> 2d8f27b4
      std::string contents(
         "case.test:2:aba \033[01m\033[KOOOkkk\033[m\033[K okab AAOO awesome aa abab");

      boost::smatch match;
      CHECK(regex_utils::match(contents, match, regex));
      CHECK(match[1].str().compare("case.test") == 0);
      CHECK(match[2].str().compare("2") == 0);
      CHECK(match[3].str().compare(kGrepPattern) == 0);
   }

   SECTION("Grep get color encoding regex")
   {
<<<<<<< HEAD
      boost::regex regex = getColorEncodingRegex(/*gitFlag*/ false);
=======
      boost::regex regex = getColorEncodingRegex(/*isGitGrep*/ false);
>>>>>>> 2d8f27b4
      boost::cmatch match;
      CHECK(regex_utils::search(kGrepPattern.c_str(), match, regex));
      CHECK(match[1].str().compare("01") == 0);
   }

   SECTION("Git grep get file, line number, and contents")
   {
<<<<<<< HEAD
      boost::regex regex = getFileLineNumberLineRegex(/*gitFlag*/ true);
=======
      boost::regex regex = getGrepOutputRegex(/*isGitGrep*/ true);
>>>>>>> 2d8f27b4
      std::string contents(
   "case.test\033[36m:\033[m2\033[36m:\033[maba \033[1;31mOOOkkk\033[m okab AAOO awesome aa abab");

      boost::smatch match;
      CHECK(regex_utils::match(contents, match, regex));
      CHECK(match[1].str().compare("case.test") == 0);
      CHECK(match[2].str().compare("2") == 0);
      CHECK(match[3].str().compare(kGitGrepPattern) == 0);
   }

   SECTION("Git grep get color encoding regex")
   {
<<<<<<< HEAD
      boost::regex regex = getColorEncodingRegex(/*gitFlag*/ true);
=======
      boost::regex regex = getColorEncodingRegex(/*isGitGrep*/ true);
>>>>>>> 2d8f27b4
      boost::cmatch match;
      CHECK(regex_utils::search(kGitGrepPattern.c_str(), match, regex));
      CHECK(match[2].str().compare("1") == 0);
   }
}

} // end namespace tests
} // end namespace modules
} // end namespace find
} // end namespace session
} // end namespace rstudio
<|MERGE_RESOLUTION|>--- conflicted
+++ resolved
@@ -158,11 +158,7 @@
 
    SECTION("Grep get file, line number, and contents")
    {
-<<<<<<< HEAD
-      boost::regex regex = getFileLineNumberLineRegex(/*gitFlag*/ false);
-=======
       boost::regex regex = getGrepOutputRegex(/*isGitGrep*/ false);
->>>>>>> 2d8f27b4
       std::string contents(
          "case.test:2:aba \033[01m\033[KOOOkkk\033[m\033[K okab AAOO awesome aa abab");
 
@@ -175,11 +171,7 @@
 
    SECTION("Grep get color encoding regex")
    {
-<<<<<<< HEAD
-      boost::regex regex = getColorEncodingRegex(/*gitFlag*/ false);
-=======
       boost::regex regex = getColorEncodingRegex(/*isGitGrep*/ false);
->>>>>>> 2d8f27b4
       boost::cmatch match;
       CHECK(regex_utils::search(kGrepPattern.c_str(), match, regex));
       CHECK(match[1].str().compare("01") == 0);
@@ -187,11 +179,7 @@
 
    SECTION("Git grep get file, line number, and contents")
    {
-<<<<<<< HEAD
-      boost::regex regex = getFileLineNumberLineRegex(/*gitFlag*/ true);
-=======
       boost::regex regex = getGrepOutputRegex(/*isGitGrep*/ true);
->>>>>>> 2d8f27b4
       std::string contents(
    "case.test\033[36m:\033[m2\033[36m:\033[maba \033[1;31mOOOkkk\033[m okab AAOO awesome aa abab");
 
@@ -204,11 +192,7 @@
 
    SECTION("Git grep get color encoding regex")
    {
-<<<<<<< HEAD
-      boost::regex regex = getColorEncodingRegex(/*gitFlag*/ true);
-=======
       boost::regex regex = getColorEncodingRegex(/*isGitGrep*/ true);
->>>>>>> 2d8f27b4
       boost::cmatch match;
       CHECK(regex_utils::search(kGitGrepPattern.c_str(), match, regex));
       CHECK(match[2].str().compare("1") == 0);
