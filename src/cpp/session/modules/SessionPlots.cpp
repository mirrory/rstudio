/*
 * SessionPlots.cpp
 *
 * Copyright (C) 2009-12 by RStudio, Inc.
 *
 * Unless you have received this program directly from RStudio pursuant
 * to the terms of a commercial license agreement with RStudio, then
 * this program is licensed to you under the terms of version 3 of the
 * GNU Affero General Public License. This program is distributed WITHOUT
 * ANY EXPRESS OR IMPLIED WARRANTY, INCLUDING THOSE OF NON-INFRINGEMENT,
 * MERCHANTABILITY OR FITNESS FOR A PARTICULAR PURPOSE. Please refer to the
 * AGPL (http://www.gnu.org/licenses/agpl-3.0.txt) for more details.
 *
 */

#include "SessionPlots.hpp"

#include <boost/format.hpp>
#include <boost/iostreams/filter/regex.hpp>

#include <core/Error.hpp>
#include <core/Log.hpp>
#include <core/Exec.hpp>
#include <core/Predicate.hpp>
#include <core/FilePath.hpp>
#include <core/BoostErrors.hpp>
#include <core/FileSerializer.hpp>

#include <core/system/Environment.hpp>

#include <core/text/TemplateFilter.hpp>

#include <core/http/Request.hpp>
#include <core/http/Response.hpp>

#include <r/RSexp.hpp>
#include <r/RExec.hpp>
#include <r/RRoutines.hpp>
#include <r/session/RGraphics.hpp>

#include <session/SessionModuleContext.hpp>

using namespace rstudio::core;

<<<<<<< HEAD
namespace rsession {
=======
namespace rstudio {
namespace session {
>>>>>>> 41b8cc23
namespace modules {
namespace plots {
  
namespace {

// locations
#define kGraphics "/graphics"
   
Error nextPlot(const json::JsonRpcRequest& request, 
               json::JsonRpcResponse* pResponse)
{   
   r::session::graphics::Display& display = r::session::graphics::display();
   return display.setActivePlot(display.activePlotIndex() + 1);
}     
   
Error previousPlot(const json::JsonRpcRequest& request, 
                   json::JsonRpcResponse* pResponse)
{   
   r::session::graphics::Display& display = r::session::graphics::display();
   return display.setActivePlot(display.activePlotIndex() - 1);
}  

   
Error removePlot(const json::JsonRpcRequest& request,
                 json::JsonRpcResponse* pResponse)
{   
   r::session::graphics::Display& display = r::session::graphics::display();

   if (display.plotCount() < 1)
   {
      return Error(core::json::errc::ParamInvalid, ERROR_LOCATION);
   }
   else if (display.plotCount() == 1)
   {
      r::session::graphics::display().clear();
      return Success();
   }
   else
   {
      int activePlot = display.activePlotIndex();
      return display.removePlot(activePlot);
   }
} 
   
   
Error clearPlots(const json::JsonRpcRequest& request, 
                 json::JsonRpcResponse* pResponse)
{
   r::session::graphics::display().clear();
   return Success();
}

Error refreshPlot(const json::JsonRpcRequest& request,
                  json::JsonRpcResponse* pResponse)
{
   r::session::graphics::display().refresh();
   return Success();
}

json::Object boolObject(bool value)
{
   json::Object boolObject ;
   boolObject["value"] = value;
   return boolObject;
}

Error savePlotAs(const json::JsonRpcRequest& request,
                 json::JsonRpcResponse* pResponse)
{
   // get args
   std::string path, format;
   int width, height;
   bool overwrite;
   Error error = json::readParams(request.params,
                                  &path,
                                  &format,
                                  &width,
                                  &height,
                                  &overwrite);
   if (error)
      return error;

   // resolve path
   FilePath plotPath = module_context::resolveAliasedPath(path);

   // if it already exists and we aren't ovewriting then return false
   if (plotPath.exists() && !overwrite)
   {
      pResponse->setResult(boolObject(false));
      return Success();
   }

   // save plot
   using namespace rstudio::r::session::graphics;
   Display& display = r::session::graphics::display();
   error = display.savePlotAsImage(plotPath, format, width, height);
   if (error)
   {
       LOG_ERROR(error);
       return error;
   }


   // set success result
   pResponse->setResult(boolObject(true));
   return Success();
}


Error savePlotAsPdf(const json::JsonRpcRequest& request,
                    json::JsonRpcResponse* pResponse)
{
   // get args
   std::string path;
   double width, height;
   bool useCairoPdf, overwrite;
   Error error = json::readParams(request.params,
                                  &path,
                                  &width,
                                  &height,
                                  &useCairoPdf,
                                  &overwrite);
   if (error)
      return error;

   // resolve path
   FilePath plotPath = module_context::resolveAliasedPath(path);

   // if it already exists and we aren't ovewriting then return false
   if (plotPath.exists() && !overwrite)
   {
      pResponse->setResult(boolObject(false));
      return Success();
   }

   // save plot
   using namespace rstudio::r::session::graphics;
   Display& display = r::session::graphics::display();
   error = display.savePlotAsPdf(plotPath, width, height, useCairoPdf);
   if (error)
   {
      LOG_ERROR_MESSAGE(r::endUserErrorMessage(error));
      return error;
   }

   // set success result
   pResponse->setResult(boolObject(true));
   return Success();
}

Error copyPlotToClipboardMetafile(const json::JsonRpcRequest& request,
                                  json::JsonRpcResponse* pResponse)
{
   // get args
   int width, height;
   Error error = json::readParams(request.params, &width, &height);
   if (error)
      return error;

#if _WIN32

   // create temp file to write to
   FilePath targetFile = module_context::tempFile("clipboard", "emf");

   // save as metafile
   using namespace rstudio::r::session::graphics;
   Display& display = r::session::graphics::display();
   error = display.savePlotAsMetafile(targetFile, width, height);
   if (error)
      return error;

   // copy to clipboard
   error = system::copyMetafileToClipboard(targetFile);
   if (error)
      return error;

   // remove temp file
   error = targetFile.remove();
   if (error)
      LOG_ERROR(error);

   return Success();

#else
   return systemError(boost::system::errc::not_supported, ERROR_LOCATION);
#endif
}

Error copyPlotToCocoaPasteboard(const json::JsonRpcRequest& request,
                                json::JsonRpcResponse* pResponse)
{
   // get args
   int width, height;
   Error error = json::readParams(request.params, &width, &height);
   if (error)
      return error;

#if __APPLE__

   // create temp file to write to
   FilePath targetFile = module_context::tempFile("clipboard", "png");

   // save as png
   using namespace rstudio::r::session::graphics;
   Display& display = r::session::graphics::display();
   error = display.savePlotAsImage(targetFile, "png", width, height);
   if (error)
      return error;

   // copy to pasteboard
   error = module_context::copyImageToCocoaPasteboard(targetFile);
   if (error)
      return error;

   // remove temp file
   error = targetFile.remove();
   if (error)
      LOG_ERROR(error);

   return Success();

#else
   return systemError(boost::system::errc::not_supported, ERROR_LOCATION);
#endif
}


Error plotsCreateRPubsHtml(const json::JsonRpcRequest& request,
                            json::JsonRpcResponse* pResponse)
{
   // get params
   std::string title, comment;
   int width, height;
   Error error = json::readParams(request.params,
                                  &title,
                                  &comment,
                                  &width,
                                  &height);
   if (error)
      return error;

   // create a temp directory to work in
   FilePath tempPath = module_context::tempFile("plots-rpubs", "dir");
   error = tempPath.ensureDirectory();
   if (error)
      return error;

   // form various other paths
   FilePath sourceFilePath = tempPath.childPath("source.html");
   FilePath targetFilePath = tempPath.childPath("target.html");
   FilePath plotPath = tempPath.childPath("plot.png");

   // save plot
   using namespace rstudio::r::session::graphics;
   Display& display = r::session::graphics::display();
   error = display.savePlotAsImage(plotPath, "png", width, height);
   if (error)
   {
       LOG_ERROR(error);
       return error;
   }

   // generate source file
   boost::format fmt(
       "<!DOCTYPE html PUBLIC \"-//W3C//DTD HTML 4.01//EN\" \n"
            "\"http://www.w3.org/TR/html4/strict.dtd\">\n"
       "<html lang=\"en\">\n"
       "<head>\n"
       "  <meta http-equiv=\"content-type\" content=\"text/html; charset=utf-8\">\n"
       "  <title>%1%</title>\n"
       "</head>\n"
       "<body style=\"background-color: white;"
                     "font-family: 'Helvetica Neue', Helvetica, Arial, sans-serif;\">\n"
       "  <div style=\"width: %2%px; margin-left: auto; margin-right: auto;\">\n"
       "    <h3 style=\"margin-bottom: 5px;\">%1%</h3>\n"
       "    <img src=\"%3%\"/>\n"
       "  </div>\n"
       "</body>\n"
       "</html>\n");
   std::string html = boost::str(fmt % title % width % plotPath.filename());
   error = core::writeStringToFile(sourceFilePath, html);
   if (error)
      return error;

   // perform the base64 encode using pandoc
   error = module_context::createSelfContainedHtml(sourceFilePath,
                                                   targetFilePath);
   if (error)
      return error;

   // return target path
   pResponse->setResult(module_context::createAliasedPath(targetFilePath));

   // return success
   return Success();
}





Error uniqueSavePlotStem(const FilePath& directoryPath, std::string* pStem)
{
   return module_context::uniqueSaveStem(directoryPath, "Rplot", pStem);
}

Error getUniqueSavePlotStem(const json::JsonRpcRequest& request,
                            json::JsonRpcResponse* pResponse)
{
   // get directory arg and convert to path
   std::string directory;
   Error error = json::readParam(request.params, 0, &directory);
   if (error)
      return error;
   FilePath directoryPath = module_context::resolveAliasedPath(directory);

   // get stem
   std::string stem;
   error = uniqueSavePlotStem(directoryPath, &stem);
   if (error)
      return error;

   // set resposne
   pResponse->setResult(stem);
   return Success();
}

bool supportsSvg()
{
   bool supportsSvg = false;
   Error error = r::exec::RFunction("capabilities", "cairo").call(&supportsSvg);
   if (error)
      LOG_ERROR(error);
   return supportsSvg;
}

Error getSavePlotContext(const json::JsonRpcRequest& request,
                         json::JsonRpcResponse* pResponse)
{
   // get directory arg
   std::string directory;
   Error error = json::readParam(request.params, 0, &directory);
   if (error)
      return error;

   // context
   json::Object contextJson;

   // get supported formats
   using namespace module_context;
   using namespace rstudio::r::session::graphics;
   json::Array formats;
   formats.push_back(plotExportFormat("PNG", kPngFormat));
   formats.push_back(plotExportFormat("JPEG", kJpegFormat));
   formats.push_back(plotExportFormat("TIFF", kTiffFormat));
   formats.push_back(plotExportFormat("BMP", kBmpFormat));
#if _WIN32
   formats.push_back(plotExportFormat("Metafile", kMetafileFormat));
#endif
   if(supportsSvg())
      formats.push_back(plotExportFormat("SVG", kSvgFormat));
   formats.push_back(plotExportFormat("EPS", kPostscriptFormat));
   contextJson["formats"] = formats;

   // get directory path -- if it doesn't exist revert to the current
   // working directory
   FilePath directoryPath = module_context::resolveAliasedPath(directory);
   if (!directoryPath.exists())
      directoryPath = module_context::safeCurrentPath();

   // reflect directory back to caller
   contextJson["directory"] = module_context::createFileSystemItem(directoryPath);

   // get unique stem
   std::string stem;
   error = uniqueSavePlotStem(directoryPath, &stem);
   if (error)
      return error;
   contextJson["uniqueFileStem"] = stem;

   pResponse->setResult(contextJson);

   return Success();
}
   
template <typename T>
bool extractSizeParams(const http::Request& request,
                       T min, 
                       T max,
                       T* pWidth,
                       T* pHeight,
                       http::Response* pResponse)
{      
   // get the width and height parameters
   if (!request.queryParamValue("width", 
                                predicate::range(min, max), 
                                pWidth))
   {
      pResponse->setError(http::status::BadRequest, "invalid width");
      return false;
   }
   if (!request.queryParamValue("height", 
                                predicate::range(min, max),
                                pHeight))
   {
      pResponse->setError(http::status::BadRequest, "invalid height");
      return false;
   }
   
   // got two valid params
   return true;
}
   
void setImageFileResponse(const FilePath& imageFilePath,
                          const http::Request& request, 
                          http::Response* pResponse)
{
   // set content type
   pResponse->setContentType(imageFilePath.mimeContentType());
   
   // attempt gzip
   if (request.acceptsEncoding(http::kGzipEncoding))
      pResponse->setContentEncoding(http::kGzipEncoding);
   
   // set file
   Error error = pResponse->setBody(imageFilePath);
   if (error)
   {
      if (!core::isPathNotFoundError(error))
         LOG_ERROR(error);
      pResponse->setError(http::status::InternalServerError,
                          error.code().message());
   }
}

void setTemporaryFileResponse(const FilePath& filePath, 
                              const http::Request& request, 
                              http::Response* pResponse)
{
   // no cache (dynamic content)
   pResponse->setNoCacheHeaders();
   
   // return the file
   pResponse->setFile(filePath, request);
   
   // delete the file
   Error error = filePath.remove();
   if (error)
      LOG_ERROR(error);
}

void handleZoomRequest(const http::Request& request, http::Response* pResponse)
{
   using namespace rstudio::r::session;

   // get the width and height parameters
   int width, height;
   if (!extractSizeParams(request, 100, 3000, &width, &height, pResponse))
     return ;

   // fire off the plot zoom size changed event to notify the client
   // that a new default size should be established
   json::Object dataJson;
   dataJson["width"] = width;
   dataJson["height"] = height;
   ClientEvent event(client_events::kPlotsZoomSizeChanged, dataJson);
   module_context::enqueClientEvent(event);

   // get the scale parameter
   int scale = request.queryParamValue("scale", 1);

   // define template
   std::stringstream templateStream;
   templateStream <<
      "<html>"
         "<head>"
            "<title>Plot Zoom</title>"
            "<script type=\"text/javascript\">"

               "window.onresize = function() {"

                  "var plotEl = document.getElementById('plot');"
                  "if (plotEl && (#scale#==1) ) {"
                     "plotEl.style.width='100%';"
                     "plotEl.style.height='100%';"
                  "}"

                  "if(window.activeTimer)"
                     "clearTimeout(window.activeTimer);"

                  "window.activeTimer = setTimeout( function() { "

                     "window.location.href = "
                        "\"plot_zoom?width=\" + document.body.clientWidth "
                              " + \"&height=\" + document.body.clientHeight "
                              " + \"&scale=\" + #scale#;"
                   "}, 300);"
               "}"
            "</script>"
         "</head>"
         "<body style=\"margin: 0; overflow: hidden\">"
            "<img id=\"plot\" width=\"100%\" height=\"100%\" src=\"plot_zoom_png?width=#width#&height=#height#\"/>"
         "</body>"
      "</html>";

   // define variables
   std::map<std::string,std::string> variables;
   variables["width"] = safe_convert::numberToString(width);
   variables["height"] = safe_convert::numberToString(height);
   variables["scale"] = safe_convert::numberToString(scale);;
   text::TemplateFilter filter(variables);

   pResponse->setNoCacheHeaders();
   pResponse->setBody(templateStream, filter);
   pResponse->setContentType("text/html");
}
   
void handleZoomPngRequest(const http::Request& request,
                          http::Response* pResponse)
{
   using namespace rstudio::r::session;

   // get the width and height parameters
   int width, height;
   if (!extractSizeParams(request, 100, 5000, &width, &height, pResponse))
     return ;

   // generate the file
   using namespace rstudio::r::session::graphics;
   FilePath imagePath = module_context::tempFile("plot", "png");
   Error saveError = graphics::display().savePlotAsImage(imagePath,
                                                         kPngFormat,
                                                         width,
                                                         height,
                                                         true);
   if (saveError)
   {
      pResponse->setError(http::status::InternalServerError, 
                          saveError.code().message());
      return;
   }
   
   // send it back
   setImageFileResponse(imagePath, request, pResponse);
   
   // delete the temp file
   Error error = imagePath.remove();
   if (error)
      LOG_ERROR(error);
}

void handlePngRequest(const http::Request& request, 
                      http::Response* pResponse)
{
   // get the width and height parameters
   int width, height;
   if (!extractSizeParams(request, 100, 5000, &width, &height, pResponse))
      return ;

   // generate the image
   using namespace rstudio::r::session;
   FilePath imagePath = module_context::tempFile("plot", "png");
   Error error = graphics::display().savePlotAsImage(imagePath,
                                                      graphics::kPngFormat,
                                                      width,
                                                      height);
   if (error)
   {
      pResponse->setError(http::status::InternalServerError,
                          error.code().message());
      return;
   }

   // check for attachment flag and set content-disposition
   bool attachment = request.queryParamValue("attachment") == "1";
   if (attachment)
   {
      pResponse->setHeader("Content-Disposition",
                           "attachment; filename=rstudio-plot" +
                           imagePath.extension());
   }

   // return it
   setTemporaryFileResponse(imagePath, request, pResponse);
}


// NOTE: this function assumes it is retreiving the image for the currently
// active plot (the assumption is implied by the fact that file not found
// on the requested png results in a redirect to the currently active
// plot's png). to handle this redirection we should always maintain an
// entry point with these semantics. if we wish to have an entry point
// for obtaining arbitrary pngs then it should be separate from this.
   
void handleGraphicsRequest(const http::Request& request, 
                           http::Response* pResponse)
{    
   // extract plot key from request (take everything after the last /)
   std::string uri = request.uri();
   std::size_t lastSlashPos = uri.find_last_of('/');
   if (lastSlashPos == std::string::npos || 
       lastSlashPos == (uri.length() - 1))
   {
      std::string errmsg = "invalid graphics uri: " + uri;
      LOG_ERROR_MESSAGE(errmsg);
      pResponse->setNotFoundError(request.uri());
      return ;
   }
   std::string filename = uri.substr(lastSlashPos+1);
 
   // calculate the path to the png
   using namespace rstudio::r::session;
   FilePath imagePath = graphics::display().imagePath(filename);
      
   // if it exists then return it
   if (imagePath.exists())
   {
      // strong named - cache permanently (in user's browser only)
      pResponse->setPrivateCacheForeverHeaders();

      // set the file
      setImageFileResponse(imagePath, request, pResponse);   
   }
   else
   {
      // redirect to png for currently active plot
      if (graphics::display().hasOutput())
      {
         // calculate location of current image
         std::string imageFilename = graphics::display().imageFilename();
         std::string imageLocation = std::string(kGraphics "/") +
                                     imageFilename;
                                 
         // redirect to it
         pResponse->setMovedTemporarily(request, imageLocation);
      }
      else
      {
         // not found error
         pResponse->setNotFoundError(request.uri());
      }
   }
}

   
void enquePlotsChanged(const r::session::graphics::DisplayState& displayState,
                       bool activatePlots, bool showManipulator)
{
   // build graphics output event
   json::Object jsonPlotsState;
   jsonPlotsState["filename"] = displayState.imageFilename;
   jsonPlotsState["manipulator"] = displayState.manipulatorJson;
   jsonPlotsState["width"] = displayState.width;
   jsonPlotsState["height"] = displayState.height;
   jsonPlotsState["plotIndex"] = displayState.activePlotIndex;
   jsonPlotsState["plotCount"] = displayState.plotCount;
   jsonPlotsState["activatePlots"] = activatePlots &&
                                     (displayState.plotCount > 0);
   jsonPlotsState["showManipulator"] = showManipulator;
   ClientEvent plotsStateChangedEvent(client_events::kPlotsStateChanged, 
                                      jsonPlotsState);
      
   // fire it
   module_context::enqueClientEvent(plotsStateChangedEvent);
  
}
   
void renderGraphicsOutput(bool activatePlots, bool showManipulator)
{
   using namespace rstudio::r::session;
   if (graphics::display().hasOutput())
   {
      graphics::display().render(
         boost::bind(enquePlotsChanged, _1, activatePlots, showManipulator));
   }
}


void onClientInit()
{
   // if we have output make sure the client knows about it
   renderGraphicsOutput(false, false);
}

void detectChanges(bool activatePlots)
{
   // check for changes
   using namespace rstudio::r::session;
   if (graphics::display().hasChanges())
   {
      graphics::display().render(boost::bind(enquePlotsChanged,
                                             _1,
                                             activatePlots,
                                             false));
   }
}

void onDetectChanges(module_context::ChangeSource source)
{
   bool activatePlots = source == module_context::ChangeSourceREPL;
   detectChanges(activatePlots);
}

void onBackgroundProcessing(bool)
{
   using namespace rstudio::r::session;
   if (graphics::display().isActiveDevice() && graphics::display().hasChanges())
   {
      // verify that the last change is more than 50ms old. the reason
      // we check for changes in the background is so we can respect
      // plot animations (typically implemented using Sys.sleep). however,
      // we don't want this to spill over inot incrementally rendering all
      // plots as this will slow down overall plotting performance
      // considerably.
      using namespace boost::posix_time;
      const int kChangeWindowMs = 50;
      if ((graphics::display().lastChange() + milliseconds(kChangeWindowMs)) <
           boost::posix_time::microsec_clock::universal_time())
      {
         detectChanges(true);
      }
   }
}

void onBeforeExecute()
{
   r::session::graphics::display().onBeforeExecute();
}

void onShowManipulator()
{
   // render changes and show manipulator
   renderGraphicsOutput(true, true);
}

Error setManipulatorValues(const json::JsonRpcRequest& request,
                           json::JsonRpcResponse* pResponse)
{
   // read the params
   json::Object jsObject;
   Error error = json::readParam(request.params, 0, &jsObject);
   if (error)
      return error;

   // set them
   using namespace rstudio::r::session;
   graphics::display().setPlotManipulatorValues(jsObject);

   // render
   renderGraphicsOutput(true, false);

   return Success();
}

Error manipulatorPlotClicked(const json::JsonRpcRequest& request,
                             json::JsonRpcResponse* pResponse)
{
   // read the params
   int x, y;
   Error error = json::readParams(request.params, &x, &y);
   if (error)
      return error;

   // notify the device
   using namespace rstudio::r::session;
   graphics::display().manipulatorPlotClicked(x, y);

   // render
   renderGraphicsOutput(true, false);

   return Success();
}



} // anonymous namespace  
   
bool haveCairoPdf()
{
   // make sure there is a real x server running on osx
#ifdef __APPLE__
   std::string display = core::system::getenv("DISPLAY");
   if (display.empty() || (display == ":0"))
      return false;
#endif

   SEXP functionSEXP = R_NilValue;
   r::sexp::Protect rProtect;
   r::exec::RFunction f(".rs.getPackageFunction", "cairo_pdf", "grDevices");
   Error error = f.call(&functionSEXP, &rProtect);
   if (error)
   {
      LOG_ERROR(error);
      return false;
   }

   return functionSEXP != R_NilValue;
}

Error initialize()
{
   // subscribe to events
   using boost::bind;
   module_context::events().onClientInit.connect(bind(onClientInit));
   module_context::events().onDetectChanges.connect(bind(onDetectChanges, _1));
   module_context::events().onBeforeExecute.connect(bind(onBeforeExecute));
   module_context::events().onBackgroundProcessing.connect(onBackgroundProcessing);

   // connect to onShowManipulator
   using namespace rstudio::r::session;
   graphics::display().onShowManipulator().connect(bind(onShowManipulator));
   
   using namespace module_context;
   ExecBlock initBlock ;
   initBlock.addFunctions()
      (bind(registerRpcMethod, "next_plot", nextPlot))
      (bind(registerRpcMethod, "previous_plot", previousPlot))
      (bind(registerRpcMethod, "remove_plot", removePlot))
      (bind(registerRpcMethod, "clear_plots", clearPlots))
      (bind(registerRpcMethod, "refresh_plot", refreshPlot))
      (bind(registerRpcMethod, "save_plot_as", savePlotAs))
      (bind(registerRpcMethod, "save_plot_as_pdf", savePlotAsPdf))
      (bind(registerRpcMethod, "copy_plot_to_clipboard_metafile", copyPlotToClipboardMetafile))
      (bind(registerRpcMethod, "copy_plot_to_cocoa_pasteboard", copyPlotToCocoaPasteboard))
      (bind(registerRpcMethod, "plots_create_rpubs_html", plotsCreateRPubsHtml))
      (bind(registerRpcMethod, "get_unique_save_plot_stem", getUniqueSavePlotStem))
      (bind(registerRpcMethod, "get_save_plot_context", getSavePlotContext))
      (bind(registerRpcMethod, "set_manipulator_values", setManipulatorValues))
      (bind(registerRpcMethod, "manipulator_plot_clicked", manipulatorPlotClicked))
      (bind(registerUriHandler, kGraphics "/plot_zoom_png", handleZoomPngRequest))
      (bind(registerUriHandler, kGraphics "/plot_zoom", handleZoomRequest))
      (bind(registerUriHandler, kGraphics "/plot.png", handlePngRequest))
      (bind(registerUriHandler, kGraphics, handleGraphicsRequest));
   return initBlock.execute();
}
         
} // namespace plots
} // namespace modules   
} // namespace session
} // namespace rstudio
  <|MERGE_RESOLUTION|>--- conflicted
+++ resolved
@@ -42,12 +42,8 @@
 
 using namespace rstudio::core;
 
-<<<<<<< HEAD
-namespace rsession {
-=======
 namespace rstudio {
 namespace session {
->>>>>>> 41b8cc23
 namespace modules {
 namespace plots {
   
