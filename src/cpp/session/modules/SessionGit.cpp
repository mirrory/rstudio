--- conflicted
+++ resolved
@@ -3077,32 +3077,7 @@
 
 FilePath whichGitExe()
 {
-<<<<<<< HEAD
-   // find git
-   FilePath whichGit = module_context::findProgram("git");
-   if (whichGit.isEmpty())
-   {
-      return whichGit;
-   }
-   else
-   {
-      // if we are on osx mavericks we need to do a further check to make
-      // sure this isn't the fake version of git installed by default
-      if (module_context::isOSXMavericks())
-      {
-         if (module_context::hasOSXMavericksDeveloperTools())
-            return whichGit;
-         else
-            return FilePath();
-      }
-      else
-      {
-         return whichGit;
-      }
-   }
-=======
    return module_context::findProgram("git");
->>>>>>> 1104c980
 }
 
 } // anonymous namespace
@@ -3112,19 +3087,6 @@
    if (!prefs::userPrefs().vcsEnabled())
       return false;
 
-<<<<<<< HEAD
-   // special handling for mavericks for case where there is /usr/bin/git
-   // but it's the fake on installed by osx
-   if ((s_gitExePath.empty() || s_gitExePath == "/usr/bin/git") &&
-       module_context::isOSXMavericks() &&
-       !module_context::hasOSXMavericksDeveloperTools() &&
-       whichGitExe().isEmpty())
-   {
-      return false;
-   }
-
-=======
->>>>>>> 1104c980
    core::system::ProcessResult result;
    Error error = core::system::runCommand(git() << "--version",
                                           procOptions(),
