--- conflicted
+++ resolved
@@ -2433,11 +2433,7 @@
          if (isBinaryOp(next))
          {
             // handle '\n' within the token
-<<<<<<< HEAD
-            int row =
-=======
             std::size_t row =
->>>>>>> a82d0728
                   cursor.row() +
                   std::count(cursor.begin(), cursor.end(), '\n');
             
