--- conflicted
+++ resolved
@@ -368,10 +368,6 @@
         set(OPENSSL_BUILD_TYPE "release")
      endif()
 
-<<<<<<< HEAD
-     set(OPENSSL_BITNESS "64")
-     set(OPENSSL_NAME "openssl-1.1.1b")
-=======
      if(RSTUDIO_SESSION_WIN32)
         set(OPENSSL_BITNESS "32")
      else()
@@ -379,7 +375,6 @@
      endif()
 
      set(OPENSSL_NAME "openssl-1.0.2p")
->>>>>>> e2c3f845
      set(OPENSSL_ROOT_DIR "${RSTUDIO_WINDOWS_DEPENDENCIES_DIR}/${OPENSSL_NAME}/${OPENSSL_NAME}-${OPENSSL_BUILD_TYPE}-${OPENSSL_BITNESS}")
      set(OPENSSL_INCLUDE_DIR "${OPENSSL_ROOT_DIR}/include")
      set(OPENSSL_LIBRARY_DIR "${OPENSSL_ROOT_DIR}/lib")
