--- conflicted
+++ resolved
@@ -1,7 +1,3 @@
-<<<<<<< HEAD
-# Create environment to store data for registerChunkCallback and unregisterChunkCallback
-.rs.setVar("notebookChunkCallbacks", new.env(parent = emptyenv()))
-=======
 #
 # API.R
 #
@@ -16,7 +12,9 @@
 # AGPL (http://www.gnu.org/licenses/agpl-3.0.txt) for more details.
 #
 #
->>>>>>> edc6d40b
+
+# Create environment to store data for registerChunkCallback and unregisterChunkCallback
+.rs.setVar("notebookChunkCallbacks", new.env(parent = emptyenv()))
 
 .rs.addApiFunction("restartSession", function(command = NULL) {
    command <- as.character(command)
