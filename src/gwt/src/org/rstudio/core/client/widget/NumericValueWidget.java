--- conflicted
+++ resolved
@@ -52,12 +52,7 @@
       textBox_.setWidth("48px");
       setLimits(minValue, maxValue);
       textBox_.getElement().getStyle().setMarginLeft(0.6, Unit.EM);
-
-<<<<<<< HEAD
-      flowPanel.add(label_ = new SpanLabel(label, textBox_, true));
-=======
-      flowPanel.add(new SpanLabel(label_, textBox_, true));
->>>>>>> d3a94fd3
+      flowPanel.add(textBoxLabel_ = new SpanLabel(label_, textBox_, true));
       flowPanel.add(textBox_);
 
       initWidget(flowPanel);
@@ -65,12 +60,13 @@
    
    public String getLabel()
    {
-      return label_.getText();
+      return textBoxLabel_.getText();
    }
    
    public void setLabel(String text)
    {
-      label_.setText(text);
+      label_ = text;
+      textBoxLabel_.setText(text);
    }
 
    public String getValue()
@@ -167,15 +163,9 @@
       textBox_.getElement().setId(id);      
    }
 
-   private final SpanLabel label_;
+   private final SpanLabel textBoxLabel_;
    private final NumericTextBox textBox_;
-<<<<<<< HEAD
    private Integer minValue_;
    private Integer maxValue_;
-
-=======
-   private final Integer minValue_;
-   private final Integer maxValue_;
-   private final String label_;
->>>>>>> d3a94fd3
+   private String label_;
 }