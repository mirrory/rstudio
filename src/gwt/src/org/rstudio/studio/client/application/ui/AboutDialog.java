--- conflicted
+++ resolved
@@ -54,27 +54,9 @@
    {
       return contents_;
    }
-<<<<<<< HEAD
-   
-   @Override
-   public void focusFirstControl()
-   {
-      contents_.focusFirstControl();
-   }
-
-   @Override
-   public void focusLastControl()
-   {
-      focusOkButton();
-   }
-
-   @Override
-   public void focusInitialControl()
-=======
 
    @Override
    protected void focusInitialControl()
->>>>>>> a6ccdbfc
    {
       focusOkButton();
    }
