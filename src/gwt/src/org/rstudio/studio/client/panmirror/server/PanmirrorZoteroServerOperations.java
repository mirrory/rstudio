/*
 * PanmirrorCrossrefServerOperations.java
 *
 * Copyright (C) 2020 by RStudio, PBC
 *
 * Unless you have received this program directly from RStudio pursuant
 * to the terms of a commercial license agreement with RStudio, then
 * this program is licensed to you under the terms of version 3 of the
 * GNU Affero General Public License. This program is distributed WITHOUT
 * ANY EXPRESS OR IMPLIED WARRANTY, INCLUDING THOSE OF NON-INFRINGEMENT,
 * MERCHANTABILITY OR FITNESS FOR A PARTICULAR PURPOSE. Please refer to the
 * AGPL (http://www.gnu.org/licenses/agpl-3.0.txt) for more details.
 *
 */

package org.rstudio.studio.client.panmirror.server;


import org.rstudio.studio.client.server.ServerRequestCallback;

import com.google.gwt.core.client.JavaScriptObject;
import com.google.gwt.core.client.JsArray;
import com.google.gwt.core.client.JsArrayString;

import elemental2.core.JsObject;



public interface PanmirrorZoteroServerOperations 
{
   void zoteroDetectLocalConfig(ServerRequestCallback<JsObject> callback);
   
   void zoteroValidateWebAPIKey(String key, ServerRequestCallback<Boolean> callback);
   
   void zoteroGetCollections(String file,
                             JsArrayString collections,
                             JsArray<PanmirrorZoteroCollectionSpec> cached, 
                             boolean useCache,
                             ServerRequestCallback<JavaScriptObject> callback);
   
<<<<<<< HEAD
   void zoteroGetCollectionSpecs(ServerRequestCallback<JavaScriptObject> callback);
=======
   void zoteroBetterBibtexExport(JsArrayString itemKeys, 
                                 String translatorId, 
                                 int libraryID,
                                 ServerRequestCallback<JavaScriptObject> callback);
   
>>>>>>> 082b95f7

}<|MERGE_RESOLUTION|>--- conflicted
+++ resolved
@@ -38,14 +38,12 @@
                              boolean useCache,
                              ServerRequestCallback<JavaScriptObject> callback);
    
-<<<<<<< HEAD
    void zoteroGetCollectionSpecs(ServerRequestCallback<JavaScriptObject> callback);
-=======
+
    void zoteroBetterBibtexExport(JsArrayString itemKeys, 
                                  String translatorId, 
                                  int libraryID,
                                  ServerRequestCallback<JavaScriptObject> callback);
    
->>>>>>> 082b95f7
 
 }