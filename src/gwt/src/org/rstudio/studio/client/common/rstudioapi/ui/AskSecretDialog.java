/*
 * AskSecretDialog.java
 *
 * Copyright (C) 2009-19 by RStudio, Inc.
 *
 * Unless you have received this program directly from RStudio pursuant
 * to the terms of a commercial license agreement with RStudio, then
 * this program is licensed to you under the terms of version 3 of the
 * GNU Affero General Public License. This program is distributed WITHOUT
 * ANY EXPRESS OR IMPLIED WARRANTY, INCLUDING THOSE OF NON-INFRINGEMENT,
 * MERCHANTABILITY OR FITNESS FOR A PARTICULAR PURPOSE. Please refer to the
 * AGPL (http://www.gnu.org/licenses/agpl-3.0.txt) for more details.
 *
 */

package org.rstudio.studio.client.common.rstudioapi.ui;

import com.google.gwt.aria.client.Roles;
import com.google.gwt.core.client.GWT;
import com.google.gwt.event.dom.client.ChangeEvent;
import com.google.gwt.event.dom.client.ChangeHandler;
import com.google.gwt.event.dom.client.ClickEvent;
import com.google.gwt.event.dom.client.ClickHandler;
import com.google.gwt.event.dom.client.KeyDownEvent;
import com.google.gwt.event.dom.client.KeyDownHandler;
import com.google.gwt.uibinder.client.UiBinder;
import com.google.gwt.uibinder.client.UiField;
import com.google.gwt.user.client.Command;
import com.google.gwt.user.client.Window;
import com.google.gwt.user.client.ui.CheckBox;
import com.google.gwt.user.client.ui.HTML;
import com.google.gwt.user.client.ui.HTMLPanel;
import com.google.gwt.user.client.ui.Label;
import com.google.gwt.user.client.ui.PasswordTextBox;
import com.google.gwt.user.client.ui.VerticalPanel;
import com.google.gwt.user.client.ui.Widget;

import org.rstudio.core.client.StringUtil;
import org.rstudio.core.client.a11y.A11y;
import org.rstudio.core.client.widget.FormLabel;
import org.rstudio.core.client.widget.MessageDialog;
import org.rstudio.core.client.widget.ModalDialog;
import org.rstudio.core.client.widget.Operation;
import org.rstudio.core.client.widget.ProgressOperationWithInput;
import org.rstudio.studio.client.common.HelpLink;
import org.rstudio.studio.client.common.dependencies.DependencyManager;

public class AskSecretDialog extends ModalDialog<AskSecretDialogResult>
{
   interface Binder extends UiBinder<Widget, AskSecretDialog>
   {}

   public AskSecretDialog(String title,
                          String prompt,
                          boolean canRemember,
                          boolean hasSecret,
                          DependencyManager dependencyManager,
                          ProgressOperationWithInput<AskSecretDialogResult> okOperation,
                          Operation cancelOperation)
   {
      super(title, Roles.getDialogRole(), okOperation, cancelOperation);

      mainWidget_ = GWT.<Binder>create(Binder.class).createAndBindUi(this);
     
      setHelpLink(new HelpLink(
         "Using Keyring",
         "using_keyring",
         false,
         true)
      );

      stillHasSecret_ = hasSecret;
      if (hasSecret) {
        // set some data to represent an existing value
        textbox_.setText(secretPlaceholder_);
        hasChanged_ = false;
        remember_.setValue(true);
      }
      else {
        hasChanged_ = true;
      }
      
      textbox_.addChangeHandler(new ChangeHandler()
      {
         @Override
         public void onChange(ChangeEvent event)
         {
            hasChanged_ = true;
         }
      });
      
      textbox_.addKeyDownHandler(new KeyDownHandler()
      {
         @Override
         public void onKeyDown(KeyDownEvent event)
         {
            if (stillHasSecret_)
            {
               stillHasSecret_ = false;
               textbox_.setText("");
            }
         }
      });

      label_.setText(prompt);
      label_.setFor(textbox_);
      A11y.setARIARequired(textbox_.getElement());

      install_.addClickHandler(new ClickHandler() {
         @Override
         public void onClick(ClickEvent event) {
            VerticalPanel verticalPanel = new VerticalPanel();
            verticalPanel.getElement().setAttribute(
               "style",
               "padding-left: 6px; width: 320px;"
            );
            
            Label infoLabel = new Label(
               "Keyring is an R package that provides access to " +
               "the operating systems credential store to allow you " +
               "to remember, securely, passwords and secrets. "
            );
            
            HTML questionHtml = new HTML(
               "<br>Would you like to install keyring?<br><br>"
            );
            
            verticalPanel.add(infoLabel);
            verticalPanel.add(questionHtml);
            
            MessageDialog dialog = new MessageDialog(
               MessageDialog.QUESTION,
               "Keyring",
               verticalPanel);
            
            dialog.addButton("Install", new Operation()
            {
               @Override
               public void execute()
               {
                  dependencyManager.withKeyring(
                     new Command()
                     {
                        @Override
                        public void execute()
                        {
                           enableKeyring(true);
                        }
                     }
                  );
               }
            }, true, false);
            
            dialog.addButton("Cancel", (Operation)null, false, true);
            dialog.showModal();
         }
      });


      enableKeyring(canRemember);
   }
   
   private void enableKeyring(boolean canRemember)
   {
      rememberEnabled_.setVisible(false);
      rememberDisabled_.setVisible(false);

      if (canRemember)
        rememberEnabled_.setVisible(true);
      else
        rememberDisabled_.setVisible(true);
   }

   @Override
   protected Widget createMainWidget()
   {
      return mainWidget_;
   }

   @Override
   protected AskSecretDialogResult collectInput()
   {
      if (!hasChanged_ && textbox_.getText() != secretPlaceholder_) {
        hasChanged_ = true;
      }

      AskSecretDialogResult result = new AskSecretDialogResult(
        textbox_.getText(),
        remember_.getValue(),
        hasChanged_
      );

      return result;
   }

   @Override
<<<<<<< HEAD
=======
   protected void focusInitialControl()
   {
      textbox_.setFocus(true);
      textbox_.setSelectionRange(0, textbox_.getText().length());
   }

   @Override
>>>>>>> a6ccdbfc
   protected boolean validate(AskSecretDialogResult input)
   {
      if (StringUtil.isNullOrEmpty(input.getSecret()))
      {
         MessageDialog dialog = new MessageDialog(MessageDialog.ERROR,
                                                  "Error",
                                                  "You must enter a value.");
         dialog.addButton("OK", (Operation)null, true, true);
         dialog.showModal();
         textbox_.setFocus(true);

         return false;
      }
      
      return true;
   }

   @Override
   protected void positionAndShowDialog(final Command onCompleted)
   {
     setPopupPositionAndShow(new PositionCallback() {

        @Override
        public void setPosition(int offsetWidth, int offsetHeight)
        {
           int left = (Window.getClientWidth()/2) - (offsetWidth/2);
           int top = 50;

           setPopupPosition(left, top);
           onCompleted.execute();
        }

     });
   }

   @Override
   public void focusFirstControl()
   {
      textbox_.setFocus(true);
      textbox_.setSelectionRange(0, textbox_.getText().length());
   }

   @Override
   public void focusLastControl()
   {
      focusCancelButton();
   }

   public void focusInitialControl()
   {
      focusFirstControl();
   }
 
   private Widget mainWidget_;

   @UiField FormLabel label_;
   @UiField PasswordTextBox textbox_;
   @UiField CheckBox remember_;
   @UiField Label install_;

   @UiField HTMLPanel rememberEnabled_;
   @UiField HTMLPanel rememberDisabled_;

   private boolean hasChanged_ = false;
   private boolean stillHasSecret_ = false;
   private static String secretPlaceholder_ = "00000000";
}<|MERGE_RESOLUTION|>--- conflicted
+++ resolved
@@ -194,8 +194,6 @@
    }
 
    @Override
-<<<<<<< HEAD
-=======
    protected void focusInitialControl()
    {
       textbox_.setFocus(true);
@@ -203,7 +201,6 @@
    }
 
    @Override
->>>>>>> a6ccdbfc
    protected boolean validate(AskSecretDialogResult input)
    {
       if (StringUtil.isNullOrEmpty(input.getSecret()))
@@ -239,24 +236,6 @@
      });
    }
 
-   @Override
-   public void focusFirstControl()
-   {
-      textbox_.setFocus(true);
-      textbox_.setSelectionRange(0, textbox_.getText().length());
-   }
-
-   @Override
-   public void focusLastControl()
-   {
-      focusCancelButton();
-   }
-
-   public void focusInitialControl()
-   {
-      focusFirstControl();
-   }
- 
    private Widget mainWidget_;
 
    @UiField FormLabel label_;
