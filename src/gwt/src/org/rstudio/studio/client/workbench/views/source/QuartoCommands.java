/*
 * QuartoCommands.java
 *
 * Copyright (C) 2021 by RStudio, PBC
 *
 * Unless you have received this program directly from RStudio pursuant
 * to the terms of a commercial license agreement with RStudio, then
 * this program is licensed to you under the terms of version 3 of the
 * GNU Affero General Public License. This program is distributed WITHOUT
 * ANY EXPRESS OR IMPLIED WARRANTY, INCLUDING THOSE OF NON-INFRINGEMENT,
 * MERCHANTABILITY OR FITNESS FOR A PARTICULAR PURPOSE. Please refer to the
 * AGPL (http://www.gnu.org/licenses/agpl-3.0.txt) for more details.
 *
 */

package org.rstudio.studio.client.workbench.views.source;

import java.util.ArrayList;

import org.rstudio.core.client.StringUtil;
import org.rstudio.core.client.TransformerCommand;
import org.rstudio.core.client.widget.ProgressIndicator;
import org.rstudio.studio.client.RStudioGinjector;
import org.rstudio.studio.client.common.SimpleRequestCallback;
import org.rstudio.studio.client.common.filetypes.FileTypeRegistry;
import org.rstudio.studio.client.quarto.QuartoHelper;
import org.rstudio.studio.client.quarto.model.QuartoCapabilities;
import org.rstudio.studio.client.quarto.model.QuartoConfig;
import org.rstudio.studio.client.quarto.model.QuartoCommandConstants;
import org.rstudio.studio.client.quarto.model.QuartoServerOperations;
import org.rstudio.studio.client.quarto.ui.NewQuartoDocumentDialog;
import org.rstudio.studio.client.server.ServerError;
import org.rstudio.studio.client.workbench.commands.Commands;
import org.rstudio.studio.client.workbench.model.SessionInfo;
import org.rstudio.studio.client.workbench.views.source.editors.text.ace.Position;

// OJS template

public class QuartoCommands
{
   public QuartoCommands(SourceColumnManager columnManager, QuartoServerOperations server)
   {
      columnManager_ = columnManager;
      server_ = server;
   }
   
   public void onSessionInit(SessionInfo sessionInfo, Commands commands)
   {
      QuartoConfig quartoConfig = sessionInfo.getQuartoConfig();
      commands.newQuartoDoc().setVisible(quartoConfig.enabled);
      commands.newQuartoPres().setVisible(quartoConfig.enabled);
      sessionInfo_ = sessionInfo;
   }
   
   public void newQuarto(boolean presentation)
   {
      final ProgressIndicator indicator = 
         RStudioGinjector.INSTANCE.getGlobalDisplay().getProgressIndicator("Error");
      indicator.onProgress(
         "New Quarto " + 
         (presentation ? "Presentation" : "Document") + 
         "...");

      server_.quartoCapabilities(
         new SimpleRequestCallback<QuartoCapabilities>() {
            @Override
            public void onResponseReceived(QuartoCapabilities caps)
            {
               indicator.onCompleted();
               new NewQuartoDocumentDialog(caps, presentation, result -> {
          
                  ArrayList<String> lines = new ArrayList<String>();
                  String template = "default.qmd";
                  String format = "html";
                  final boolean interactive = 
                     (result.getFormat().equals(QuartoCommandConstants.INTERACTIVE_SHINY) ||
                      result.getFormat().equals(QuartoCommandConstants.INTERACTIVE_OJS));
                  
                  final boolean visualEditor = result.getEditor().equals(QuartoCommandConstants.EDITOR_VISUAL) &&
                                               !interactive;
                 
                  // select appropriate template
                  format = result.getFormat();
                  if (format.equals(QuartoCommandConstants.FORMAT_HTML) ||
                      format.equals(QuartoCommandConstants.FORMAT_PDF) ||
                      format.equals(QuartoCommandConstants.FORMAT_DOCX))
                  {
                     template = "document.qmd";
                  }
                  else if (format.equals(QuartoCommandConstants.FORMAT_REVEALJS) ||
                           format.equals(QuartoCommandConstants.FORMAT_BEAMER) ||
                           format.equals(QuartoCommandConstants.FORMAT_PPTX))
                  {
                     template = "presentation.qmd";
                  }
                  else if (format.equals(QuartoCommandConstants.INTERACTIVE_SHINY))
                  {
                     format = "html";
                     template = "shiny.qmd";
                  }
                  else if (format.equals(QuartoCommandConstants.INTERACTIVE_OJS))
                  {
                     format = "html";
                     template = "ojs.qmd";
                  }
                  else
                  {
                     format = "html";
                     template = "default.qmd";
                  }
                  
                  // check project level config and use that to lean down the yaml we generate
                  QuartoConfig config = sessionInfo_.getQuartoConfig();
                  boolean isWebsite = QuartoHelper.isQuartoWebsiteConfig(config);
                  boolean isBook = QuartoHelper.isQuartoBookConfig(config);
                  
                  // generate preamble
                  lines.add("---");
                  lines.add("title: \"" + result.getTitle() + "\"");
                  if (!StringUtil.isNullOrEmpty(result.getAuthor()))
                     lines.add("author: \"" + result.getAuthor() + "\"");
                  
<<<<<<< HEAD
                  if (visualEditor)
                     lines.add("editor: " + QuartoCommandConstants.EDITOR_VISUAL);
=======
                  if (!isBook &&
                      (config.project_formats.length == 0 || 
                      !config.project_formats[0].equals(format)))
                  {
                     lines.add("format: " + format);
                  }
                  
                  if (visualEditor && !QuartoConstants.EDITOR_VISUAL.equals(config.project_editor))
                     lines.add("editor: " + QuartoConstants.EDITOR_VISUAL);
>>>>>>> f35ba869
                  
                  if (result.getFormat().equals(QuartoCommandConstants.INTERACTIVE_SHINY))
                     lines.add("server: shiny");
                  else if (!interactive && result.getEngine().equals(QuartoCommandConstants.ENGINE_JUPYTER))
                     lines.add("jupyter: " + result.getKernel());
                  
                  lines.add("---");
                  lines.add("");
                  
                 
                  final String preamble = StringUtil.join(lines, "\n");
                  
   
                  columnManager_.newSourceDocWithTemplate(FileTypeRegistry.QUARTO,
                     "",
                     result.getEmpty() || result.getEngine().equals(QuartoCommandConstants.ENGINE_MARKDOWN)
                        ? "default.qmd" 
                        : template,
                     Position.create(1, 0),
                     null,
                     new TransformerCommand<String>()
                     {
                        @Override
                        public String transform(String input)
                        {         
                           // if this is a website then we don't even use the template
                           if (isWebsite)
                           {
                              return preamble + "\n";
                           }
                           else
                           {
                              
                              // remove bit about visual editor if we aren't using
                              // the visual editor
                              if (!visualEditor)
                                 input = removeVisualEditorLine(input); 
                              
                              // was this a built-in template?
                              boolean builtIn = input.startsWith("## Quarto");
                              
                              // if it was built in and not interactive then do some
                              // language fixups
                              if (builtIn && !interactive)
                              {
                                 input = updateLanguage(input, result.getLanguage());
                              }
                              
                              return preamble + "\n" + input;
                           }
                        }
                     });
                  
               }).showModal();
            }
            @Override
            public void onError(ServerError error)
            {
               indicator.onError(error.getUserMessage());
            }
         }); 
   }
   
   private String removeVisualEditorLine(String input)
   {
      input = input.replaceFirst("\\n.*?\\[visual markdown editor\\].*?\\n", "");
      input = input.replaceFirst("\\nUse the \\*\\*Insert\\*\\* menu.*?\\n", "");
      return input;
   }
   
   
   private String updateLanguage(String input, String language)
   {
      // if it's R we are good to go
      if (language.equals("r")) 
      {
         return input;
      }
      // otherwise change out the chunk language
      else
      {
         // change out the chunk language
         input = input.replaceAll("```{r}", "```{" + language + "}");
         
         // if it's python then substitute plotting code, otherwise
         // just eliminate the Plot section entirely
         if (language.equals("python"))
         {
            input = input.replaceFirst(
              "\nplot\\(pressure\\)\n", 
              "\nimport matplotlib.pyplot as plt\n" + 
              "plt.show(plt.plot([1,2,3,4]))\n"
            );
         }
         else
         {
            int plotCodePos = input.indexOf("## Plot Output");
            if (plotCodePos == -1 )
               plotCodePos = input.indexOf("## Slide with Plot");
            if (plotCodePos != -1)
               input = input.substring(0, plotCodePos - 1);
         }
      }
      
      
      return input;
   }

   private final SourceColumnManager columnManager_;
   private final QuartoServerOperations server_;
   private SessionInfo sessionInfo_;
}<|MERGE_RESOLUTION|>--- conflicted
+++ resolved
@@ -113,27 +113,22 @@
                   QuartoConfig config = sessionInfo_.getQuartoConfig();
                   boolean isWebsite = QuartoHelper.isQuartoWebsiteConfig(config);
                   boolean isBook = QuartoHelper.isQuartoBookConfig(config);
-                  
+
                   // generate preamble
                   lines.add("---");
                   lines.add("title: \"" + result.getTitle() + "\"");
                   if (!StringUtil.isNullOrEmpty(result.getAuthor()))
                      lines.add("author: \"" + result.getAuthor() + "\"");
-                  
-<<<<<<< HEAD
-                  if (visualEditor)
+
+                  if (!isBook &&
+                      (config.project_formats.length == 0 ||
+                      !config.project_formats[0].equals(format)))
+                  {
+                     lines.add("format: " + format);
+                  }
+                  
+                  if (visualEditor && !QuartoConstants.EDITOR_VISUAL.equals(config.project_editor))
                      lines.add("editor: " + QuartoCommandConstants.EDITOR_VISUAL);
-=======
-                  if (!isBook &&
-                      (config.project_formats.length == 0 || 
-                      !config.project_formats[0].equals(format)))
-                  {
-                     lines.add("format: " + format);
-                  }
-                  
-                  if (visualEditor && !QuartoConstants.EDITOR_VISUAL.equals(config.project_editor))
-                     lines.add("editor: " + QuartoConstants.EDITOR_VISUAL);
->>>>>>> f35ba869
                   
                   if (result.getFormat().equals(QuartoCommandConstants.INTERACTIVE_SHINY))
                      lines.add("server: shiny");
@@ -166,22 +161,22 @@
                            }
                            else
                            {
-                              
+
                               // remove bit about visual editor if we aren't using
                               // the visual editor
                               if (!visualEditor)
-                                 input = removeVisualEditorLine(input); 
-                              
+                                 input = removeVisualEditorLine(input);
+
                               // was this a built-in template?
                               boolean builtIn = input.startsWith("## Quarto");
-                              
+
                               // if it was built in and not interactive then do some
                               // language fixups
                               if (builtIn && !interactive)
                               {
                                  input = updateLanguage(input, result.getLanguage());
                               }
-                              
+
                               return preamble + "\n" + input;
                            }
                         }
