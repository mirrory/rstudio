/*
 * Source.java
 *
 * Copyright (C) 2009-15 by RStudio, Inc.
 *
 * Unless you have received this program directly from RStudio pursuant
 * to the terms of a commercial license agreement with RStudio, then
 * this program is licensed to you under the terms of version 3 of the
 * GNU Affero General Public License. This program is distributed WITHOUT
 * ANY EXPRESS OR IMPLIED WARRANTY, INCLUDING THOSE OF NON-INFRINGEMENT,
 * MERCHANTABILITY OR FITNESS FOR A PARTICULAR PURPOSE. Please refer to the
 * AGPL (http://www.gnu.org/licenses/agpl-3.0.txt) for more details.
 *
 */
package org.rstudio.studio.client.workbench.views.source;

import com.google.gwt.core.client.JsArray;
import com.google.gwt.core.client.JsArrayString;
import com.google.gwt.core.client.Scheduler;
import com.google.gwt.core.client.Scheduler.ScheduledCommand;
import com.google.gwt.dom.client.NativeEvent;
import com.google.gwt.event.dom.client.ChangeEvent;
import com.google.gwt.event.dom.client.ChangeHandler;
import com.google.gwt.event.dom.client.KeyCodes;
import com.google.gwt.event.logical.shared.*;
import com.google.gwt.event.shared.HandlerRegistration;
import com.google.gwt.json.client.JSONString;
import com.google.gwt.json.client.JSONValue;
import com.google.gwt.resources.client.ImageResource;
import com.google.gwt.user.client.Command;
import com.google.gwt.user.client.Event;
import com.google.gwt.user.client.Event.NativePreviewEvent;
import com.google.gwt.user.client.Event.NativePreviewHandler;
import com.google.gwt.user.client.Timer;
import com.google.gwt.user.client.ui.IsWidget;
import com.google.gwt.user.client.ui.Widget;
import com.google.inject.Inject;
import com.google.inject.Provider;

import org.rstudio.core.client.*;
import org.rstudio.core.client.command.AppCommand;
import org.rstudio.core.client.command.Handler;
import org.rstudio.core.client.command.KeyboardShortcut;
import org.rstudio.core.client.command.ShortcutManager;
import org.rstudio.core.client.events.*;
import org.rstudio.core.client.files.FileSystemItem;
import org.rstudio.core.client.js.JsObject;
import org.rstudio.core.client.widget.Operation;
import org.rstudio.core.client.widget.OperationWithInput;
import org.rstudio.core.client.widget.ProgressIndicator;
import org.rstudio.core.client.widget.ProgressOperationWithInput;
import org.rstudio.studio.client.RStudioGinjector;
import org.rstudio.studio.client.application.Desktop;
import org.rstudio.studio.client.application.events.EventBus;
import org.rstudio.studio.client.common.FileDialogs;
import org.rstudio.studio.client.common.GlobalDisplay;
import org.rstudio.studio.client.common.GlobalProgressDelayer;
import org.rstudio.studio.client.common.SimpleRequestCallback;
import org.rstudio.studio.client.common.dependencies.DependencyManager;
import org.rstudio.studio.client.common.filetypes.EditableFileType;
import org.rstudio.studio.client.common.filetypes.FileTypeRegistry;
import org.rstudio.studio.client.common.filetypes.TextFileType;
import org.rstudio.studio.client.common.filetypes.events.OpenPresentationSourceFileEvent;
import org.rstudio.studio.client.common.filetypes.events.OpenSourceFileEvent;
import org.rstudio.studio.client.common.filetypes.events.OpenSourceFileHandler;
import org.rstudio.studio.client.common.filetypes.model.NavigationMethods;
import org.rstudio.studio.client.common.rnw.RnwWeave;
import org.rstudio.studio.client.common.rnw.RnwWeaveRegistry;
import org.rstudio.studio.client.common.satellite.Satellite;
import org.rstudio.studio.client.common.synctex.Synctex;
import org.rstudio.studio.client.common.synctex.events.SynctexStatusChangedEvent;
import org.rstudio.studio.client.rmarkdown.model.RMarkdownContext;
import org.rstudio.studio.client.rmarkdown.model.RmdChosenTemplate;
import org.rstudio.studio.client.rmarkdown.model.RmdFrontMatter;
import org.rstudio.studio.client.rmarkdown.model.RmdOutputFormat;
import org.rstudio.studio.client.rmarkdown.model.RmdTemplateData;
import org.rstudio.studio.client.server.ServerError;
import org.rstudio.studio.client.server.ServerRequestCallback;
import org.rstudio.studio.client.server.VoidServerRequestCallback;
import org.rstudio.studio.client.server.remote.ExecuteUserCommandEvent;
import org.rstudio.studio.client.workbench.FileMRUList;
import org.rstudio.studio.client.workbench.WorkbenchContext;
import org.rstudio.studio.client.workbench.commands.Commands;
import org.rstudio.studio.client.workbench.model.ClientState;
import org.rstudio.studio.client.workbench.model.RemoteFileSystemContext;
import org.rstudio.studio.client.workbench.model.Session;
import org.rstudio.studio.client.workbench.model.SessionInfo;
import org.rstudio.studio.client.workbench.model.SessionUtils;
import org.rstudio.studio.client.workbench.model.UnsavedChangesTarget;
import org.rstudio.studio.client.workbench.model.helper.IntStateValue;
import org.rstudio.studio.client.workbench.prefs.model.UIPrefs;
import org.rstudio.studio.client.workbench.snippets.SnippetHelper;
import org.rstudio.studio.client.workbench.snippets.model.SnippetsChangedEvent;
import org.rstudio.studio.client.workbench.ui.unsaved.UnsavedChangesDialog;
import org.rstudio.studio.client.workbench.views.data.events.ViewDataEvent;
import org.rstudio.studio.client.workbench.views.data.events.ViewDataHandler;
import org.rstudio.studio.client.workbench.views.output.find.events.FindInFilesEvent;
import org.rstudio.studio.client.workbench.views.source.editors.EditingTarget;
import org.rstudio.studio.client.workbench.views.source.editors.EditingTargetSource;
import org.rstudio.studio.client.workbench.views.source.editors.codebrowser.CodeBrowserEditingTarget;
import org.rstudio.studio.client.workbench.views.source.editors.data.DataEditingTarget;
import org.rstudio.studio.client.workbench.views.source.editors.profiler.ProfilerEditingTarget;
import org.rstudio.studio.client.workbench.views.source.editors.profiler.model.ProfilerContents;
import org.rstudio.studio.client.workbench.views.source.editors.text.AceEditor;
import org.rstudio.studio.client.workbench.views.source.editors.text.ChunkIconsManager;
import org.rstudio.studio.client.workbench.views.source.editors.text.TextEditingTarget;
import org.rstudio.studio.client.workbench.views.source.editors.text.TextEditingTargetPresentationHelper;
import org.rstudio.studio.client.workbench.views.source.editors.text.TextEditingTargetRMarkdownHelper;
import org.rstudio.studio.client.workbench.views.source.editors.text.ace.AceEditorNative;
import org.rstudio.studio.client.workbench.views.source.editors.text.ace.DisplayChunkOptionsEvent;
import org.rstudio.studio.client.workbench.views.source.editors.text.ace.ExecuteChunksEvent;
import org.rstudio.studio.client.workbench.views.source.editors.text.ace.Position;
import org.rstudio.studio.client.workbench.views.source.editors.text.events.FileTypeChangedEvent;
import org.rstudio.studio.client.workbench.views.source.editors.text.events.FileTypeChangedHandler;
import org.rstudio.studio.client.workbench.views.source.editors.text.events.NewWorkingCopyEvent;
import org.rstudio.studio.client.workbench.views.source.editors.text.events.SourceOnSaveChangedEvent;
import org.rstudio.studio.client.workbench.views.source.editors.text.events.SourceOnSaveChangedHandler;
import org.rstudio.studio.client.workbench.views.source.editors.text.ui.NewRMarkdownDialog;
import org.rstudio.studio.client.workbench.views.source.editors.text.ui.NewRdDialog;
import org.rstudio.studio.client.workbench.views.source.events.*;
import org.rstudio.studio.client.workbench.views.source.model.ContentItem;
import org.rstudio.studio.client.workbench.views.source.model.DataItem;
import org.rstudio.studio.client.workbench.views.source.model.RdShellResult;
import org.rstudio.studio.client.workbench.views.source.model.SourceDocument;
import org.rstudio.studio.client.workbench.views.source.model.SourceNavigation;
import org.rstudio.studio.client.workbench.views.source.model.SourceNavigationHistory;
import org.rstudio.studio.client.workbench.views.source.model.SourcePosition;
import org.rstudio.studio.client.workbench.views.source.model.SourceServerOperations;

import java.util.ArrayList;
import java.util.HashSet;

public class Source implements InsertSourceHandler,
                               IsWidget,
                             OpenSourceFileHandler,
                             TabClosingHandler,
                             TabCloseHandler,
                             TabReorderHandler,
                             SelectionHandler<Integer>,
                             TabClosedHandler,
                             FileEditHandler,
                             ShowContentHandler,
                             ShowDataHandler,
                             CodeBrowserNavigationHandler,
                             CodeBrowserFinishedHandler,
                             CodeBrowserHighlightEvent.Handler,
                             SourceExtendedTypeDetectedEvent.Handler,
                             BeforeShowHandler,
                             SnippetsChangedEvent.Handler,
                             PopoutDocEvent.Handler,
                             DocWindowChangedEvent.Handler
{
   public interface Display extends IsWidget,
                                    HasTabClosingHandlers,
                                    HasTabCloseHandlers,
                                    HasTabClosedHandlers,
                                    HasTabReorderHandlers,
                                    HasBeforeSelectionHandlers<Integer>,
                                    HasSelectionHandlers<Integer>
   {
      void addTab(Widget widget,
                  ImageResource icon,
                  String docId,
                  String name,
                  String tooltip,
                  Integer position,
                  boolean switchToTab);
      void selectTab(int tabIndex);
      void selectTab(Widget widget);
      int getTabCount();
      int getActiveTabIndex();
      void closeTab(Widget widget, boolean interactive);
      void closeTab(Widget widget, boolean interactive, Command onClosed);
      void closeTab(int index, boolean interactive);
      void closeTab(int index, boolean interactive, Command onClosed);
      void setDirty(Widget widget, boolean dirty);
      void manageChevronVisibility();
      void showOverflowPopup();
      void cancelTabDrag();
      
      void showUnsavedChangesDialog(
            String title,
            ArrayList<UnsavedChangesTarget> dirtyTargets,
            OperationWithInput<UnsavedChangesDialog.Result> saveOperation,
            Command onCancelled);

      void ensureVisible();

      void renameTab(Widget child,
                     ImageResource icon,
                     String value,
                     String tooltip);

      HandlerRegistration addBeforeShowHandler(BeforeShowHandler handler);
   }

   public interface CPSEditingTargetCommand
   {
      void execute(EditingTarget editingTarget, Command continuation);
   }

   @Inject
   public Source(Commands commands,
                 Display view,
                 SourceServerOperations server,
                 EditingTargetSource editingTargetSource,
                 FileTypeRegistry fileTypeRegistry,
                 GlobalDisplay globalDisplay,
                 FileDialogs fileDialogs,
                 RemoteFileSystemContext fileContext,
                 EventBus events,
                 final Session session,
                 Synctex synctex,
                 WorkbenchContext workbenchContext,
                 Provider<FileMRUList> pMruList,
                 UIPrefs uiPrefs,
                 Satellite satellite,
                 RnwWeaveRegistry rnwWeaveRegistry,
                 ChunkIconsManager chunkIconsManager,
                 DependencyManager dependencyManager,
                 SourceWindowManager windowManager)
   {
      commands_ = commands;
      view_ = view;
      server_ = server;
      editingTargetSource_ = editingTargetSource;
      fileTypeRegistry_ = fileTypeRegistry;
      globalDisplay_ = globalDisplay;
      fileDialogs_ = fileDialogs;
      fileContext_ = fileContext;
      rmarkdown_ = new TextEditingTargetRMarkdownHelper();
      events_ = events;
      session_ = session;
      synctex_ = synctex;
      workbenchContext_ = workbenchContext;
      pMruList_ = pMruList;
      uiPrefs_ = uiPrefs;
      rnwWeaveRegistry_ = rnwWeaveRegistry;
      chunkIconsManager_ = chunkIconsManager;
      dependencyManager_ = dependencyManager;
      windowManager_ = windowManager;
      
      vimCommands_ = new SourceVimCommands();
      
      view_.addTabClosingHandler(this);
      view_.addTabCloseHandler(this);
      view_.addTabClosedHandler(this);
      view_.addTabReorderHandler(this);
      view_.addSelectionHandler(this);
      view_.addBeforeShowHandler(this);

      dynamicCommands_ = new HashSet<AppCommand>();
      dynamicCommands_.add(commands.saveSourceDoc());
      dynamicCommands_.add(commands.reopenSourceDocWithEncoding());
      dynamicCommands_.add(commands.saveSourceDocAs());
      dynamicCommands_.add(commands.saveSourceDocWithEncoding());
      dynamicCommands_.add(commands.printSourceDoc());
      dynamicCommands_.add(commands.vcsFileLog());
      dynamicCommands_.add(commands.vcsFileDiff());
      dynamicCommands_.add(commands.vcsFileRevert());
      dynamicCommands_.add(commands.executeCode());
      dynamicCommands_.add(commands.executeCodeWithoutFocus());
      dynamicCommands_.add(commands.executeAllCode());
      dynamicCommands_.add(commands.executeToCurrentLine());
      dynamicCommands_.add(commands.executeFromCurrentLine());
      dynamicCommands_.add(commands.executeCurrentFunction());
      dynamicCommands_.add(commands.executeCurrentSection());
      dynamicCommands_.add(commands.executeLastCode());
      dynamicCommands_.add(commands.insertChunk());
      dynamicCommands_.add(commands.insertSection());
      dynamicCommands_.add(commands.executePreviousChunks());
      dynamicCommands_.add(commands.executeCurrentChunk());
      dynamicCommands_.add(commands.executeNextChunk());
      dynamicCommands_.add(commands.sourceActiveDocument());
      dynamicCommands_.add(commands.sourceActiveDocumentWithEcho());
      dynamicCommands_.add(commands.knitDocument());
      dynamicCommands_.add(commands.previewHTML());
      dynamicCommands_.add(commands.compilePDF());
      dynamicCommands_.add(commands.compileNotebook());
      dynamicCommands_.add(commands.synctexSearch());
      dynamicCommands_.add(commands.popoutDoc());
      dynamicCommands_.add(commands.findReplace());
      dynamicCommands_.add(commands.findNext());
      dynamicCommands_.add(commands.findPrevious());
      dynamicCommands_.add(commands.findFromSelection());
      dynamicCommands_.add(commands.replaceAndFind());
      dynamicCommands_.add(commands.extractFunction());
      dynamicCommands_.add(commands.extractLocalVariable());
      dynamicCommands_.add(commands.commentUncomment());
      dynamicCommands_.add(commands.reindent());
      dynamicCommands_.add(commands.reflowComment());
      dynamicCommands_.add(commands.jumpTo());
      dynamicCommands_.add(commands.jumpToMatching());
      dynamicCommands_.add(commands.goToHelp());
      dynamicCommands_.add(commands.goToFunctionDefinition());
      dynamicCommands_.add(commands.setWorkingDirToActiveDoc());
      dynamicCommands_.add(commands.debugDumpContents());
      dynamicCommands_.add(commands.debugImportDump());
      dynamicCommands_.add(commands.goToLine());
      dynamicCommands_.add(commands.checkSpelling());
      dynamicCommands_.add(commands.codeCompletion());
      dynamicCommands_.add(commands.findUsages());
      dynamicCommands_.add(commands.debugBreakpoint());
      dynamicCommands_.add(commands.vcsViewOnGitHub());
      dynamicCommands_.add(commands.vcsBlameOnGitHub());
      dynamicCommands_.add(commands.editRmdFormatOptions());
      dynamicCommands_.add(commands.reformatCode());
      dynamicCommands_.add(commands.showDiagnosticsActiveDocument());
      dynamicCommands_.add(commands.renameInFile());
      dynamicCommands_.add(commands.insertRoxygenSkeleton());
      dynamicCommands_.add(commands.expandSelection());
      dynamicCommands_.add(commands.shrinkSelection());
      dynamicCommands_.add(commands.toggleDocumentOutline());
      dynamicCommands_.add(commands.knitWithParameters());
      for (AppCommand command : dynamicCommands_)
      {
         command.setVisible(false);
         command.setEnabled(false);
      }
      
      // fake shortcuts for commands which we handle at a lower level
      commands.goToHelp().setShortcut(new KeyboardShortcut(112));
      commands.goToFunctionDefinition().setShortcut(new KeyboardShortcut(113));
      commands.codeCompletion().setShortcut(
                                    new KeyboardShortcut(KeyCodes.KEY_TAB));

      // See bug 3673 and https://bugs.webkit.org/show_bug.cgi?id=41016
      if (BrowseCap.isMacintosh())
      {
         ShortcutManager.INSTANCE.register(
               KeyboardShortcut.META | KeyboardShortcut.ALT,
               192,
               commands.executeNextChunk(), 
               "Execute",
               commands.executeNextChunk().getMenuLabel(false), 
               "");
      }

      events.addHandler(ShowContentEvent.TYPE, this);
      events.addHandler(ShowDataEvent.TYPE, this);

      events.addHandler(ViewDataEvent.TYPE, new ViewDataHandler()
      {
         public void onViewData(ViewDataEvent event)
         {
            server_.newDocument(
                  FileTypeRegistry.DATAFRAME.getTypeId(),
                  null,
                  JsObject.createJsObject(),
                  new SimpleRequestCallback<SourceDocument>("Edit Data Frame") {
                     public void onResponseReceived(SourceDocument response)
                     {
                        addTab(response);
                     }
                  });
         }
      });
      
      events.addHandler(CodeBrowserNavigationEvent.TYPE, this);
      
      events.addHandler(CodeBrowserFinishedEvent.TYPE, this);

      events.addHandler(CodeBrowserHighlightEvent.TYPE, this);

      events.addHandler(FileTypeChangedEvent.TYPE, new FileTypeChangedHandler()
      {
         public void onFileTypeChanged(FileTypeChangedEvent event)
         {
            manageCommands();
         }
      });
      
      events.addHandler(SourceOnSaveChangedEvent.TYPE, 
                        new SourceOnSaveChangedHandler() {
         @Override
         public void onSourceOnSaveChanged(SourceOnSaveChangedEvent event)
         {
            manageSaveCommands();
         }
      });

      events.addHandler(SwitchToDocEvent.TYPE, new SwitchToDocHandler()
      {
         public void onSwitchToDoc(SwitchToDocEvent event)
         {
            ensureVisible(false);
            setPhysicalTabIndex(event.getSelectedIndex());
         }
      });

      events.addHandler(SourceFileSavedEvent.TYPE, new SourceFileSavedHandler()
      {
         public void onSourceFileSaved(SourceFileSavedEvent event)
         {
            pMruList_.get().add(event.getPath());
         }
      });
            
      events.addHandler(SourceNavigationEvent.TYPE, 
                        new SourceNavigationHandler() {
         @Override
         public void onSourceNavigation(SourceNavigationEvent event)
         {
            if (!suspendSourceNavigationAdding_)
            {
               sourceNavigationHistory_.add(event.getNavigation());
            }
         }
      });
      
      events.addHandler(SourceExtendedTypeDetectedEvent.TYPE, this);
      
      sourceNavigationHistory_.addChangeHandler(new ChangeHandler()
      {

         @Override
         public void onChange(ChangeEvent event)
         {
            manageSourceNavigationCommands();
         }
      });
      
      events.addHandler(SynctexStatusChangedEvent.TYPE, 
                        new SynctexStatusChangedEvent.Handler()
      {
         @Override
         public void onSynctexStatusChanged(SynctexStatusChangedEvent event)
         {
            manageSynctexCommands();
         }
      });
      
      events.addHandler(ExecuteChunksEvent.TYPE, new ExecuteChunksEvent.Handler()
      {
         @Override
         public void onExecuteChunks(ExecuteChunksEvent event)
         {
            if (activeEditor_ == null)
               return;
            
            if (!(activeEditor_ instanceof TextEditingTarget))
               return;
            
            TextEditingTarget target = (TextEditingTarget) activeEditor_;
            Position position =
                  target.screenCoordinatesToDocumentPosition(
                        event.getPageX(), event.getPageY());
            
            if (event.getScope() == ExecuteChunksEvent.Scope.Current)
               target.executeChunk(position);
            else if (event.getScope() == ExecuteChunksEvent.Scope.Previous)
               target.executePreviousChunks(position);
            
            target.focus();
         }
      });
      
      events.addHandler(CollabEditStartedEvent.TYPE, 
            new CollabEditStartedEvent.Handler() 
      {
         @Override
         public void onCollabEditStarted(final CollabEditStartedEvent collab) 
         {
            inEditorForPath(collab.getStartParams().getPath(),
               new OperationWithInput<EditingTarget>()
               {
                  @Override
                  public void execute(EditingTarget editor)
                  {
                     editor.beginCollabSession(collab.getStartParams());
                  }
               });
         }
      });
      
      events.addHandler(CollabEditEndedEvent.TYPE, 
    		  new CollabEditEndedEvent.Handler() 
      {
         @Override
         public void onCollabEditEnded(final CollabEditEndedEvent collab) 
         {
            inEditorForPath(collab.getPath(), 
               new OperationWithInput<EditingTarget>()
               {
                  @Override
                  public void execute(EditingTarget editor)
                  {
                     editor.endCollabSession();
                  }
               });
         }
      });
      
      events.addHandler(NewWorkingCopyEvent.TYPE, 
            new NewWorkingCopyEvent.Handler()
      {
         @Override
         public void onNewWorkingCopy(NewWorkingCopyEvent event)
         {
            newDoc(event.getType(), event.getContents(), null);
         }
      });
      
      events.addHandler(PopoutDocEvent.TYPE, this);
<<<<<<< HEAD
      
      events.addHandler(
            ExecuteUserCommandEvent.TYPE,
            new ExecuteUserCommandEvent.Handler()
            {
               @Override
               public void onExecuteUserCommand(ExecuteUserCommandEvent event)
               {
                  if (activeEditor_ == null || !(activeEditor_ instanceof TextEditingTarget))
                     return;
                  
                  TextEditingTarget target = (TextEditingTarget) activeEditor_;
                  target.onExecuteUserCommand(event);
               }
            });
=======
      events.addHandler(DocWindowChangedEvent.TYPE, this);
>>>>>>> 589b6939

      // Suppress 'CTRL + ALT + SHIFT + click' to work around #2483 in Ace
      Event.addNativePreviewHandler(new NativePreviewHandler()
      {
         @Override
         public void onPreviewNativeEvent(NativePreviewEvent event)
         {
            int type = event.getTypeInt();
            if (type == Event.ONMOUSEDOWN || type == Event.ONMOUSEUP)
            {
               int modifier = KeyboardShortcut.getModifierValue(event.getNativeEvent());
               if (modifier == (KeyboardShortcut.ALT | KeyboardShortcut.CTRL | KeyboardShortcut.SHIFT))
               {
                  event.cancel();
                  return;
               }
            }
         }
      });
      
      restoreDocuments(session);
      
      // get the key to use for active tab persistence; use ordinal-based key
      // for source windows rather than their ID to avoid unbounded accumulation
      String activeTabKey = KEY_ACTIVETAB;
      if (!windowManager_.isMainSourceWindow())
         activeTabKey += "SourceWindow" + 
                         windowManager_.getSourceWindowOrdinal();

      new IntStateValue(MODULE_SOURCE, activeTabKey, 
                        ClientState.PROJECT_PERSISTENT,
                        session.getSessionInfo().getClientState())
      {
         @Override
         protected void onInit(Integer value)
         {
            if (value == null)
               return;
            if (value >= 0 && view_.getTabCount() > value)
               view_.selectTab(value);

            if (view_.getTabCount() > 0 && view_.getActiveTabIndex() >= 0)
            {
               editors_.get(view_.getActiveTabIndex()).onInitiallyLoaded();
            }

            // clear the history manager
            sourceNavigationHistory_.clear();
         }

         @Override
         protected Integer getValue()
         {
            return getPhysicalTabIndex();
         }
      };

      uiPrefs_.verticallyAlignArgumentIndent().bind(new CommandWithArg<Boolean>()
      {
         @Override
         public void execute(Boolean arg)
         {
            AceEditorNative.setVerticallyAlignFunctionArgs(arg);
         }
      });
      
      // adjust shortcuts when vim mode changes
      uiPrefs_.useVimMode().bind(new CommandWithArg<Boolean>()
      {
         @Override
         public void execute(Boolean arg)
         {
            ShortcutManager.INSTANCE.setEditorMode(arg ? 
                  KeyboardShortcut.MODE_VIM :
                  KeyboardShortcut.MODE_NONE);
         }
      });
      
      uiPrefs_.enableEmacsKeybindings().bind(new CommandWithArg<Boolean>()
      {
         @Override
         public void execute(Boolean arg)
         {
            ShortcutManager.INSTANCE.setEditorMode(arg ?
                  KeyboardShortcut.MODE_EMACS :
                  KeyboardShortcut.MODE_NONE);
         }
      });

      initialized_ = true;

      // As tabs were added before, manageCommands() was suppressed due to
      // initialized_ being false, so we need to run it explicitly
      manageCommands();
      // Same with this event
      fireDocTabsChanged();
      
      // open project docs
      openProjectDocs(session);    
      
      // add vim commands
      initVimCommands();
      
      // handle chunk options event
      handleChunkOptionsEvent();
   }
   
   private void initVimCommands()
   {
      vimCommands_.save(this);
      vimCommands_.selectNextTab(this);
      vimCommands_.selectPreviousTab(this);
      vimCommands_.closeActiveTab(this);
      vimCommands_.closeAllTabs(this);
      vimCommands_.createNewDocument(this);
      vimCommands_.saveAndCloseActiveTab(this);
      vimCommands_.readFile(this, uiPrefs_.defaultEncoding().getValue());
      vimCommands_.runRScript(this);
      vimCommands_.reflowText(this);
      vimCommands_.showVimHelp(
            RStudioGinjector.INSTANCE.getShortcutViewer());
      vimCommands_.showHelpAtCursor(this);
      vimCommands_.reindent(this);
      vimCommands_.expandShrinkSelection(this);
      vimCommands_.addStarRegister();
   }
   
   private void closeAllTabs(boolean interactive)
   {
      if (interactive)
      {
         // call into the interactive tab closer
         onCloseAllSourceDocs();
      }
      else
      {
         // revert unsaved targets and close tabs
         revertUnsavedTargets(new Command()
         {
            @Override
            public void execute()
            {
               // documents have been reverted; we can close
               cpsExecuteForEachEditor(editors_,
                     new CPSEditingTargetCommand()
               {
                  @Override
                  public void execute(EditingTarget editingTarget,
                                      Command continuation)
                  {
                     view_.closeTab(
                           editingTarget.asWidget(),
                           false,
                           continuation);
                  }
               });
            }
         });
      }
   }
   
   private void saveActiveSourceDoc()
   {
      if (activeEditor_ != null && activeEditor_ instanceof TextEditingTarget)
      {
         TextEditingTarget target = (TextEditingTarget) activeEditor_;
         target.save();
      }
   }
   
   private void saveAndCloseActiveSourceDoc()
   {
      if (activeEditor_ != null && activeEditor_ instanceof TextEditingTarget)
      {
         TextEditingTarget target = (TextEditingTarget) activeEditor_;
         target.save(new Command()
         {
            @Override
            public void execute()
            {
               onCloseSourceDoc();
            }
         });
      }
   }
   
   /**
    * @param isNewTabPending True if a new tab is about to be created. (If
    *    false and there are no tabs already, then a new source doc might
    *    be created to make sure we don't end up with a source pane showing
    *    with no tabs in it.)
    */
   private void ensureVisible(boolean isNewTabPending)
   {
      newTabPending_++;
      try
      {
         view_.ensureVisible();
      }
      finally
      {
         newTabPending_--;
      }
   }

   public Widget asWidget()
   {
      return view_.asWidget();
   }

   private void restoreDocuments(final Session session)
   {
      final JsArray<SourceDocument> docs =
            session.getSessionInfo().getSourceDocuments();

      for (int i = 0; i < docs.length(); i++)
      {
         // restore the docs assigned to this source window
         SourceDocument doc = docs.get(i);
         String docWindowId = 
               doc.getProperties().getString(
                     SourceWindowManager.SOURCE_WINDOW_ID);
         if (docWindowId == null)
            docWindowId = "";
         String currentSourceWindowId = windowManager_.getSourceWindowId();
         
         // it belongs in this window if (a) it's assigned to it, or (b) this
         // is the main window, and the window it's assigned to isn't open.
         if (currentSourceWindowId == docWindowId ||
             (windowManager_.isMainSourceWindow() && 
              !windowManager_.isSourceWindowOpen(docWindowId)))
         {
            addTab(doc, true);
         }
      }
   }
   
   private void openProjectDocs(final Session session)
   {
      JsArrayString openDocs = session.getSessionInfo().getProjectOpenDocs();
      if (openDocs.length() > 0)
      {
         // set new tab pending for the duration of the continuation
         newTabPending_++;
                 
         // create a continuation for opening the source docs
         SerializedCommandQueue openCommands = new SerializedCommandQueue();
         
         for (int i=0; i<openDocs.length(); i++)
         {
            String doc = openDocs.get(i);
            final FileSystemItem fsi = FileSystemItem.createFile(doc);
              
            openCommands.addCommand(new SerializedCommand() {

               @Override
               public void onExecute(final Command continuation)
               {
                  openFile(fsi, 
                           fileTypeRegistry_.getTextTypeForFile(fsi), 
                           new CommandWithArg<EditingTarget>() {
                              @Override
                              public void execute(EditingTarget arg)
                              {  
                                 continuation.execute();
                              }
                           });
               }
            });
         }
         
         // decrement newTabPending and select first tab when done
         openCommands.addCommand(new SerializedCommand() {

            @Override
            public void onExecute(Command continuation)
            {
               newTabPending_--;
               onFirstTab();
               continuation.execute();
            }
            
         });
         
         // execute the continuation
         openCommands.run();
      }
   }
   
   public void onShowContent(ShowContentEvent event)
   {
      ensureVisible(true);
      ContentItem content = event.getContent();
      server_.newDocument(
            FileTypeRegistry.URLCONTENT.getTypeId(),
            null,
            (JsObject) content.cast(),
            new SimpleRequestCallback<SourceDocument>("Show")
            {
               @Override
               public void onResponseReceived(SourceDocument response)
               {
                  addTab(response);
               }
            });
   }

   public void onShowData(ShowDataEvent event)
   {
      // ignore if we're a satellite
      if (!windowManager_.isMainSourceWindow())
         return;
      
      DataItem data = event.getData();

      for (int i = 0; i < editors_.size(); i++)
      {
         String path = editors_.get(i).getPath();
         if (path != null && path.equals(data.getURI()))
         {
            ((DataEditingTarget)editors_.get(i)).updateData(data);

            ensureVisible(false);
            view_.selectTab(i);
            return;
         }
      }

      ensureVisible(true);
      server_.newDocument(
            FileTypeRegistry.DATAFRAME.getTypeId(),
            null,
            (JsObject) data.cast(),
            new SimpleRequestCallback<SourceDocument>("Show Data Frame")
            {
               @Override
               public void onResponseReceived(SourceDocument response)
               {
                  addTab(response);
               }
            });
   }
   
   @Handler
   public void onShowProfiler()
   {
      // first try to activate existing
      for (int idx = 0; idx < editors_.size(); idx++)
      {
         String path = editors_.get(idx).getPath();
         if (ProfilerEditingTarget.PATH.equals(path))
         {
            ensureVisible(false);
            view_.selectTab(idx);
            return;
         }
      }
      
      // create new profiler 
      ensureVisible(true);
      server_.newDocument(
            FileTypeRegistry.PROFILER.getTypeId(),
            null,
            (JsObject) ProfilerContents.createDefault().cast(),
            new SimpleRequestCallback<SourceDocument>("Show Profiler")
            {
               @Override
               public void onResponseReceived(SourceDocument response)
               {
                  addTab(response);
               }
            });
   }
   

   @Handler
   public void onNewSourceDoc()
   {
      newDoc(FileTypeRegistry.R, null);
   }
   
   @Handler
   public void onNewTextDoc()
   {
      newDoc(FileTypeRegistry.TEXT, null);
   }
   
   @Handler
   public void onNewCppDoc()
   {
      if (uiPrefs_.useRcppTemplate().getValue())
      {
         newSourceDocWithTemplate(
             FileTypeRegistry.CPP, 
             "", 
             "rcpp.cpp",
             Position.create(0, 0),
             new CommandWithArg<EditingTarget> () {
               @Override
               public void execute(EditingTarget target)
               {
                  target.verifyCppPrerequisites(); 
               }
             }
         );
      }
      else
      {
         newDoc(FileTypeRegistry.CPP,
                new ResultCallback<EditingTarget, ServerError> () {
                   @Override
                   public void onSuccess(EditingTarget target)
                   {
                      target.verifyCppPrerequisites();
                   }
                });
      }
   }
   
   @Handler
   public void onNewSweaveDoc()
   {
      // set concordance value if we need to
      String concordance = new String();
      if (uiPrefs_.alwaysEnableRnwConcordance().getValue())
      {
         RnwWeave activeWeave = rnwWeaveRegistry_.findTypeIgnoreCase(
                                    uiPrefs_.defaultSweaveEngine().getValue());
         if (activeWeave.getInjectConcordance())
            concordance = "\\SweaveOpts{concordance=TRUE}\n";
      }
      final String concordanceValue = concordance;
     
      // show progress
      final ProgressIndicator indicator = new GlobalProgressDelayer(
            globalDisplay_, 500, "Creating new document...").getIndicator();

      // get the template
      server_.getSourceTemplate("", 
                                "sweave.Rnw", 
                                new ServerRequestCallback<String>() {
         @Override
         public void onResponseReceived(String templateContents)
         {
            indicator.onCompleted();
            
            // add in concordance if necessary
            final boolean hasConcordance = concordanceValue.length() > 0;
            if (hasConcordance)
            {
               String beginDoc = "\\begin{document}\n";
               templateContents = templateContents.replace(
                     beginDoc,
                     beginDoc + concordanceValue);
            }
            
            newDoc(FileTypeRegistry.SWEAVE, 
                  templateContents, 
                  new ResultCallback<EditingTarget, ServerError> () {
               @Override
               public void onSuccess(EditingTarget target)
               {
                  int startRow = 4 + (hasConcordance ? 1 : 0);
                  target.setCursorPosition(Position.create(startRow, 0));
               }
            });
         }

         @Override
         public void onError(ServerError error)
         {
            indicator.onError(error.getUserMessage());
         }
      });
   }
   
   @Handler
   public void onNewRMarkdownDoc()
   {
      SessionInfo sessionInfo = session_.getSessionInfo();
      boolean useRMarkdownV2 = sessionInfo.getRMarkdownPackageAvailable();
      
      if (useRMarkdownV2)
         newRMarkdownV2Doc();
      else
         newRMarkdownV1Doc();
   }
   
   @Handler
   public void onNewRHTMLDoc()
   {
      newSourceDocWithTemplate(FileTypeRegistry.RHTML, 
                               "", 
                               "r_html.Rhtml");
   }
   
   
   @Handler
   public void onNewRDocumentationDoc()
   {
      new NewRdDialog(
         new OperationWithInput<NewRdDialog.Result>() {
           
            @Override
            public void execute(final NewRdDialog.Result result)
            {
               final Command createEmptyDoc = new Command() {
                  @Override
                  public void execute()
                  {
                     newSourceDocWithTemplate(FileTypeRegistry.RD, 
                           result.name, 
                           "r_documentation_empty.Rd",
                           Position.create(3, 7));
                  }  
               };
               
               if (!result.type.equals(NewRdDialog.Result.TYPE_NONE))
               {
                  server_.createRdShell(
                     result.name, 
                     result.type,
                     new SimpleRequestCallback<RdShellResult>() {
                        @Override
                        public void onResponseReceived(RdShellResult result)
                        {
                           if (result.getPath() != null)
                           {
                              fileTypeRegistry_.openFile(
                                 FileSystemItem.createFile(result.getPath()));
                           }
                           else if (result.getContents() != null)
                           {
                              newDoc(FileTypeRegistry.RD, 
                                     result.getContents(),
                                     null);
                           }
                           else
                           {
                              createEmptyDoc.execute();
                           }
                        }  
                   });
                 
               }
               else
               {
                  createEmptyDoc.execute();
               }
               
            }
          }).showModal();
   }
   
   @Handler
   public void onNewRPresentationDoc()
   {
      dependencyManager_.withRMarkdown(
         "Authoring R Presentations", new Command() {
            @Override
            public void execute()
            {
               fileDialogs_.saveFile(
                  "New R Presentation", 
                  fileContext_,
                  workbenchContext_.getDefaultFileDialogDir(), 
                  ".Rpres", 
                  true, 
                  new ProgressOperationWithInput<FileSystemItem>() {

                     @Override
                     public void execute(final FileSystemItem input,
                                         final ProgressIndicator indicator)
                     {
                        if (input == null)
                        {
                           indicator.onCompleted();
                           return;
                        }
                        
                        indicator.onProgress("Creating Presentation...");
                        
                        server_.createNewPresentation(
                          input.getPath(),
                          new VoidServerRequestCallback(indicator) {
                             @Override
                             public void onSuccess()
                             { 
                                openFile(input, 
                                   FileTypeRegistry.RPRESENTATION,
                                   new CommandWithArg<EditingTarget>() {

                                    @Override
                                    public void execute(EditingTarget arg)
                                    {
                                       server_.showPresentationPane(
                                           input.getPath(),
                                           new VoidServerRequestCallback());
                                       
                                    }
                                   
                                });
                             }
                          });  
                     }
               });
               
            }
      });
   }
   
   private void newRMarkdownV1Doc()
   {
      newSourceDocWithTemplate(FileTypeRegistry.RMARKDOWN, 
            "", 
            "r_markdown.Rmd",
            Position.create(3, 0));
   }
   
   private void newRMarkdownV2Doc()
   {
      rmarkdown_.withRMarkdownPackage(
         "Creating R Markdown documents",
         false,
         new CommandWithArg<RMarkdownContext>(){

            @Override
            public void execute(RMarkdownContext context)
            {
               new NewRMarkdownDialog(
                  context,
                  workbenchContext_,
                  uiPrefs_.documentAuthor().getGlobalValue(),
                  new OperationWithInput<NewRMarkdownDialog.Result>()
                  {
                     @Override
                     public void execute(final NewRMarkdownDialog.Result result)
                     {
                        if (result.isNewDocument())
                        {
                           NewRMarkdownDialog.RmdNewDocument doc = 
                                 result.getNewDocument();
                           String author = doc.getAuthor();
                           if (author.length() > 0)
                           {
                              uiPrefs_.documentAuthor().setGlobalValue(author);
                              uiPrefs_.writeUIPrefs();
                           }
                           newRMarkdownV2Doc(doc);
                        }
                        else
                        {
                           newDocFromRmdTemplate(result);
                        }
                     }
                  }
               ).showModal();
            }
         }
      );
   }
   
   private void newDocFromRmdTemplate(final NewRMarkdownDialog.Result result)
   {
      final RmdChosenTemplate template = result.getFromTemplate();
      if (template.createDir())
      {
         rmarkdown_.createDraftFromTemplate(template);
         return;
      }

      rmarkdown_.getTemplateContent(template, 
         new OperationWithInput<String>() {
            @Override
            public void execute(final String content)
            {
               if (content.length() == 0)
                  globalDisplay_.showErrorMessage("Template Content Missing", 
                        "The template at " + template.getTemplatePath() + 
                        " is missing.");
               newDoc(FileTypeRegistry.RMARKDOWN, content, null);
            }
      });
   }
   
   private void newRMarkdownV2Doc(
         final NewRMarkdownDialog.RmdNewDocument doc)
   {
      rmarkdown_.frontMatterToYAML((RmdFrontMatter)doc.getJSOResult().cast(), 
            null,
            new CommandWithArg<String>()
      {
         @Override
         public void execute(final String yaml)
         {
            String template = "";
            // select a template appropriate to the document type we're creating
            if (doc.getTemplate().equals(RmdTemplateData.PRESENTATION_TEMPLATE))
               template = "r_markdown_v2_presentation.Rmd";
            else if (doc.isShiny())
            {
               if (doc.getFormat().endsWith(
                     RmdOutputFormat.OUTPUT_PRESENTATION_SUFFIX))
                  template = "r_markdown_presentation_shiny.Rmd";
               else
                  template = "r_markdown_shiny.Rmd";
            }
            else
               template = "r_markdown_v2.Rmd";
            newSourceDocWithTemplate(FileTypeRegistry.RMARKDOWN, 
                  "", 
                  template,
                  Position.create(1, 0),
                  null,
                  new TransformerCommand<String>()
                  {
                     @Override
                     public String transform(String input)
                     {
                        return RmdFrontMatter.FRONTMATTER_SEPARATOR + 
                               yaml + 
                               RmdFrontMatter.FRONTMATTER_SEPARATOR + "\n" + 
                               input;
                     }
                  });
         }
      });
   }
   
   private void newSourceDocWithTemplate(final TextFileType fileType, 
                                         String name,
                                         String template)
   {
      newSourceDocWithTemplate(fileType, name, template, null);
   }

   private void newSourceDocWithTemplate(final TextFileType fileType, 
                                         String name,
                                         String template,
                                         final Position cursorPosition)
   {
      newSourceDocWithTemplate(fileType, name, template, cursorPosition, null);
   }
   
   private void newSourceDocWithTemplate(
                       final TextFileType fileType, 
                       String name,
                       String template,
                       final Position cursorPosition,
                       final CommandWithArg<EditingTarget> onSuccess)
   {
      newSourceDocWithTemplate(fileType, name, template, cursorPosition, onSuccess, null);
   }

   private void newSourceDocWithTemplate(
                       final TextFileType fileType, 
                       String name,
                       String template,
                       final Position cursorPosition,
                       final CommandWithArg<EditingTarget> onSuccess,
                       final TransformerCommand<String> contentTransformer)
   {
      final ProgressIndicator indicator = new GlobalProgressDelayer(
            globalDisplay_, 500, "Creating new document...").getIndicator();

      server_.getSourceTemplate(name, 
                                template, 
                                new ServerRequestCallback<String>() {
         @Override
         public void onResponseReceived(String templateContents)
         {
            indicator.onCompleted();

            if (contentTransformer != null)
               templateContents = contentTransformer.transform(templateContents);

            newDoc(fileType, 
                  templateContents, 
                  new ResultCallback<EditingTarget, ServerError> () {
               @Override
               public void onSuccess(EditingTarget target)
               {
                  if (cursorPosition != null)
                     target.setCursorPosition(cursorPosition);
                  
                  if (onSuccess != null)
                     onSuccess.execute(target);
               }
            });
         }

         @Override
         public void onError(ServerError error)
         {
            indicator.onError(error.getUserMessage());
         }
      });
   }

   
   private void newDoc(EditableFileType fileType,
                       ResultCallback<EditingTarget, ServerError> callback)
   {
      newDoc(fileType, null, callback);
   }
   
   private void newDoc(EditableFileType fileType,
                       final String contents,
                       final ResultCallback<EditingTarget, ServerError> resultCallback)
   {
      ensureVisible(true);
      server_.newDocument(
            fileType.getTypeId(),
            contents,
            JsObject.createJsObject(),
            new SimpleRequestCallback<SourceDocument>(
                  "Error Creating New Document")
            {
               @Override
               public void onResponseReceived(SourceDocument newDoc)
               {
                  EditingTarget target = addTab(newDoc);
                  
                  if (contents != null)
                  {
                     target.forceSaveCommandActive();
                     manageSaveCommands();
                  }
                  
                  if (resultCallback != null)
                     resultCallback.onSuccess(target);
               }

               @Override
               public void onError(ServerError error)
               {
                  if (resultCallback != null)
                     resultCallback.onFailure(error);
               }
            });
   }
   
   @Handler
   public void onFindInFiles()
   {
      String searchPattern = "";
      if (activeEditor_ != null && activeEditor_ instanceof TextEditingTarget)
      {  
         TextEditingTarget textEditor = (TextEditingTarget) activeEditor_;
         String selection = textEditor.getSelectedText();
         boolean multiLineSelection = selection.indexOf('\n') != -1;
         
         if ((selection.length() != 0) && !multiLineSelection)
            searchPattern = selection; 
      }
      
      events_.fireEvent(new FindInFilesEvent(searchPattern));
   }

   @Handler
   public void onActivateSource()
   {
      if (activeEditor_ == null)
      {
         newDoc(FileTypeRegistry.R, new ResultCallback<EditingTarget, ServerError>()
         {
            @Override
            public void onSuccess(EditingTarget target)
            {
               activeEditor_ = target;
               doActivateSource();
            }
            
         });
      }
      else
      {
         doActivateSource();
      }
   }
   
   private void doActivateSource()
   {
      ensureVisible(false);
      if (activeEditor_ != null)
      {
         activeEditor_.focus();
         activeEditor_.ensureCursorVisible();
      }
   }

   @Handler
   public void onSwitchToTab()
   {
      if (view_.getTabCount() == 0)
         return;

      ensureVisible(false);

      view_.showOverflowPopup();
   }

   @Handler
   public void onFirstTab()
   {
      if (view_.getTabCount() == 0)
         return;

      ensureVisible(false);
      if (view_.getTabCount() > 0)
         setPhysicalTabIndex(0);
   }

   @Handler
   public void onPreviousTab()
   {
      if (view_.getTabCount() == 0)
         return;

      ensureVisible(false);
      int index = getPhysicalTabIndex();
      if (index >= 1)
         setPhysicalTabIndex(index - 1);
   }

   @Handler
   public void onNextTab()
   {
      if (view_.getTabCount() == 0)
         return;

      ensureVisible(false);
      int index = getPhysicalTabIndex();
      if (index < view_.getTabCount() - 1)
         setPhysicalTabIndex(index + 1);
   }

   @Handler
   public void onLastTab()
   {
      if (view_.getTabCount() == 0)
         return;

      ensureVisible(false);
      if (view_.getTabCount() > 0)
         setPhysicalTabIndex(view_.getTabCount() - 1);
   }

   @Override
   public void onPopoutDoc(final PopoutDocEvent e)
   {
      // disowning the doc may cause the entire window to close, so defer it
      // to allow any other popout processing to occur
      Scheduler.get().scheduleDeferred(new ScheduledCommand()
      {
         @Override
         public void execute()
         {
            disownDoc(e.getDocId());
         }
      });
   }
   
   @Override
   public void onDocWindowChanged(final DocWindowChangedEvent e)
   {
      if (e.getNewWindowId() == windowManager_.getSourceWindowId())
      {
         // if we're the adopting window, add the doc
         server_.getSourceDocument(e.getDocId(),
               new ServerRequestCallback<SourceDocument>()
         {
            @Override
            public void onResponseReceived(final SourceDocument doc)
            {
               addTab(doc, e.getPos());
            }

            @Override
            public void onError(ServerError error)
            {
               globalDisplay_.showErrorMessage("Document Tab Move Failed", 
                     "Couldn't move the tab to this window: \n" + 
                      error.getMessage());
            }
         });
      }
      else if (e.getOldWindowId() == windowManager_.getSourceWindowId())
      {
         // cancel tab drag if it was occurring
         view_.cancelTabDrag();
         
         // disown this doc if it was our own
         disownDoc(e.getDocId());
      }
   }
   
   private void disownDoc(String docId)
   {
      suspendDocumentClose_ = true;
      for (int i = 0; i < editors_.size(); i++)
      {
         if (editors_.get(i).getId() == docId)
         {
            view_.closeTab(i, false);
            break;
         }
      }
      suspendDocumentClose_ = false;
   }

   @Handler
   public void onCloseSourceDoc()
   {
      closeSourceDoc(true);
   }
   
   void closeSourceDoc(boolean interactive)
   {
      if (view_.getTabCount() == 0)
         return;
      
      view_.closeTab(view_.getActiveTabIndex(), interactive);
   }
   
   /**
    * Execute the given command for each editor, using continuation-passing
    * style. When executed, the CPSEditingTargetCommand needs to execute its
    * own Command parameter to continue the iteration.
    * @param command The command to run on each EditingTarget
    */
   private void cpsExecuteForEachEditor(ArrayList<EditingTarget> editors,
                                        final CPSEditingTargetCommand command,
                                        final Command completedCommand)
   {
      SerializedCommandQueue queue = new SerializedCommandQueue();

      // Clone editors_, since the original may be mutated during iteration
      for (final EditingTarget editor : new ArrayList<EditingTarget>(editors))
      {
         queue.addCommand(new SerializedCommand()
         {
            @Override
            public void onExecute(Command continuation)
            {
               command.execute(editor, continuation);
            }
         });
      }
      
      if (completedCommand != null)
      {
         queue.addCommand(new SerializedCommand() {
   
            public void onExecute(Command continuation)
            {
               completedCommand.execute();
               continuation.execute();
            }  
         });
      }
   }
   
   private void cpsExecuteForEachEditor(ArrayList<EditingTarget> editors,
                                       final CPSEditingTargetCommand command)
   {
      cpsExecuteForEachEditor(editors, command, null);
   }
   
   
   @Handler
   public void onSaveAllSourceDocs()
   {
      cpsExecuteForEachEditor(editors_, new CPSEditingTargetCommand()
      {
         @Override
         public void execute(EditingTarget target, Command continuation)
         {
            if (target.dirtyState().getValue())
            {
               target.save(continuation);
            }
            else
            {
               continuation.execute();
            }
         }
      });
   }
   
   
   private void saveEditingTargetsWithPrompt(
                                       String title,
                                       ArrayList<EditingTarget> editingTargets,
                                       final Command onCompleted,
                                       final Command onCancelled)
   {
      // execute on completed right away if the list is empty
      if (editingTargets.size() ==  0)
      {
         onCompleted.execute();
      }
      
      // if there is just one thing dirty then go straight to the save dialog
      else if (editingTargets.size() == 1)
      {
         editingTargets.get(0).saveWithPrompt(onCompleted, onCancelled);
      }
      
      // otherwise use the multi save changes dialog
      else
      {
         // convert to UnsavedChangesTarget collection
         ArrayList<UnsavedChangesTarget> unsavedTargets = 
                                    new ArrayList<UnsavedChangesTarget>();
         unsavedTargets.addAll(editingTargets);
         
         // show dialog
         view_.showUnsavedChangesDialog(
            title,
            unsavedTargets, 
            new OperationWithInput<UnsavedChangesDialog.Result>() 
            {
               @Override
               public void execute(UnsavedChangesDialog.Result result)
               {
                  saveChanges(result.getSaveTargets(), onCompleted);
               }
            },
            onCancelled); 
      }
   }
   
   private void saveChanges(ArrayList<UnsavedChangesTarget> targets,
                            Command onCompleted)
   {
      // convert back to editing targets
      ArrayList<EditingTarget> saveTargets = 
                                    new ArrayList<EditingTarget>();
      for (UnsavedChangesTarget target: targets)
      {
         EditingTarget saveTarget = 
                           getEditingTargetForId(target.getId());
         if (saveTarget != null)
            saveTargets.add(saveTarget);
      }
        
      // execute the save
      cpsExecuteForEachEditor(
         
         // targets the user chose to save
         saveTargets, 
         
         // save each editor
         new CPSEditingTargetCommand()
         {
            @Override
            public void execute(EditingTarget saveTarget, 
                                Command continuation)
            {         
               saveTarget.save(continuation); 
            }
         },
         
         // onCompleted at the end
         onCompleted
      );          
   }
          
   
   private EditingTarget getEditingTargetForId(String id)
   {
      for (EditingTarget target : editors_)
         if (id.equals(target.getId()))
            return target;

      return null;
   }
   
   @Handler
   public void onCloseAllSourceDocs()
   {
      closeAllSourceDocs("Close All",  null, false);
   }
   
   @Handler
   public void onCloseOtherSourceDocs()
   {
      closeAllSourceDocs("Close Other",  null, true);
   }
   
   public void closeAllSourceDocs(String caption, Command onCompleted, 
         final boolean excludeActive)
   { 
      // save active editor for exclusion (it changes as we close tabs)
      final EditingTarget activeEditor = activeEditor_;
      
      // collect up a list of dirty documents
      ArrayList<EditingTarget> dirtyTargets = new ArrayList<EditingTarget>();
      for (EditingTarget target : editors_)
      {
         if (excludeActive && target == activeEditor)
            continue;
         if (target.dirtyState().getValue())
            dirtyTargets.add(target);
      }
      
      // create a command used to close all tabs 
      final Command closeAllTabsCommand = new Command()
      {
         @Override
         public void execute()
         {
            cpsExecuteForEachEditor(editors_, new CPSEditingTargetCommand()
            {
               @Override
               public void execute(EditingTarget target, Command continuation)
               {
                  if (excludeActive && target == activeEditor)
                  {
                     continuation.execute();
                     return;
                  }
                  else
                  {
                     view_.closeTab(target.asWidget(), false, continuation);
                  }
               }
            });
            
         }     
      };
      
      // save targets
      saveEditingTargetsWithPrompt(caption,
                                   dirtyTargets, 
                                   CommandUtil.join(closeAllTabsCommand,
                                                    onCompleted),
                                   null);
      
   }
   
   private boolean isUnsavedFileBackedTarget(EditingTarget target)
   {
      return target.dirtyState().getValue() && (target.getPath() != null);
   }
   
   public ArrayList<UnsavedChangesTarget> getUnsavedChanges()
   {
      ArrayList<UnsavedChangesTarget> targets = 
                                       new ArrayList<UnsavedChangesTarget>();
      for (EditingTarget target : editors_)
         if (isUnsavedFileBackedTarget(target))
            targets.add(target);
      
      return targets;
   }
   
   public void saveAllUnsaved(Command onCompleted)
   {
      saveChanges(getUnsavedChanges(), onCompleted);
   }
   
   public void saveWithPrompt(UnsavedChangesTarget target, 
                              Command onCompleted,
                              Command onCancelled)
   {
      EditingTarget editingTarget = getEditingTargetForId(target.getId());
      if (editingTarget != null)
         editingTarget.saveWithPrompt(onCompleted, onCancelled);
   }
   
   public void handleUnsavedChangesBeforeExit(
                        ArrayList<UnsavedChangesTarget> saveTargets,
                        final Command onCompleted)
   {
      // first handle saves, then revert unsaved, then callback on completed
      saveChanges(saveTargets, new Command() {

         @Override
         public void execute()
         {
            // revert unsaved
            revertUnsavedTargets(onCompleted);
         }
      });   
   }
   
   public Display getView()
   {
      return view_;
   }
   
   private void revertActiveDocument()
   {
      if (activeEditor_ == null)
         return;
      
      if (activeEditor_.getPath() != null)
         activeEditor_.revertChanges(null);
      
      // Ensure that the document is in view
      activeEditor_.ensureCursorVisible();
   }
   
   private void revertUnsavedTargets(Command onCompleted)
   {
      // collect up unsaved targets
      ArrayList<EditingTarget> unsavedTargets =  new ArrayList<EditingTarget>();
      for (EditingTarget target : editors_)
         if (isUnsavedFileBackedTarget(target))
            unsavedTargets.add(target);
      
      // revert all of them
      cpsExecuteForEachEditor(
         
         // targets the user chose not to save
         unsavedTargets, 
         
         // save each editor
         new CPSEditingTargetCommand()
         {
            @Override
            public void execute(EditingTarget saveTarget, 
                                Command continuation)
            {
               if (saveTarget.getPath() != null)
               {
                  // file backed document -- revert it
                  saveTarget.revertChanges(continuation);
               }
               else
               {
                  // untitled document -- just close the tab non-interactively
                  view_.closeTab(saveTarget.asWidget(), false, continuation);
               }
            }
         },
         
         // onCompleted at the end
         onCompleted
      );          
            
   }
   
   @Handler
   public void onOpenSourceDoc()
   {
      fileDialogs_.openFile(
            "Open File",
            fileContext_,
            workbenchContext_.getDefaultFileDialogDir(),
            new ProgressOperationWithInput<FileSystemItem>()
            {
               public void execute(final FileSystemItem input,
                                   ProgressIndicator indicator)
               {
                  if (input == null)
                     return;

                  workbenchContext_.setDefaultFileDialogDir(
                                                   input.getParentPath());

                  indicator.onCompleted();
                  Scheduler.get().scheduleDeferred(new ScheduledCommand()
                  {
                     public void execute()
                     {
                        fileTypeRegistry_.openFile(input);
                     }
                  });
               }
            });
   }
   
    
   public void onOpenSourceFile(OpenSourceFileEvent event)
   {
      doOpenSourceFile(event.getFile(),
                       event.getFileType(),
                       event.getPosition(),
                       null, 
                       event.getNavigationMethod(),
                       false);
   }
   
   
   
   public void onOpenPresentationSourceFile(OpenPresentationSourceFileEvent event)
   {
      // don't do the navigation if the active document is a source
      // file from this presentation module
      
      doOpenSourceFile(event.getFile(),
                       event.getFileType(),
                       event.getPosition(),
                       event.getPattern(),
                       NavigationMethods.HIGHLIGHT_LINE,
                       true);
      
   }
   
   public void onEditPresentationSource(final EditPresentationSourceEvent event)
   { 
      openFile(
            event.getSourceFile(), 
            FileTypeRegistry.RPRESENTATION,
            new CommandWithArg<EditingTarget>() {
               @Override
               public void execute(final EditingTarget editor)
               {   
                  TextEditingTargetPresentationHelper.navigateToSlide(
                                                         editor, 
                                                         event.getSlideIndex());
               }
         });
   }
   
   
   private void doOpenSourceFile(final FileSystemItem file,
                                 final TextFileType fileType,
                                 final FilePosition position,
                                 final String pattern,
                                 final int navMethod, 
                                 final boolean forceHighlightMode)
   {
      // if this is the main window, check to see if we should route an event
      // there instead
      String sourceWindowId = 
            windowManager_.getWindowIdOfDocPath(file.getPath());
      if (windowManager_.isMainSourceWindow())
      {
         // if this is the main window but the doc is open in a satellite,
         // forward the navigation event to the appropriate source window
         if (!StringUtil.isNullOrEmpty(sourceWindowId) && 
             windowManager_.isSourceWindowOpen(sourceWindowId))
         {
            windowManager_.fireEventToSourceWindow(sourceWindowId, 
                  new OpenSourceFileEvent(file, position, null, navMethod));
            return;
         }
      }
      else if (sourceWindowId != null && 
               sourceWindowId != windowManager_.getSourceWindowId())
      {
         // if this is the satellite, and we know the doc is open somewhere
         // else, forward the event there (route through main window)
         events_.fireEventToMainWindow(
               new OpenSourceFileEvent(file, position, null, navMethod));
         
         // if the destination is the main window, raise it
         if (sourceWindowId.isEmpty())
         {
            RStudioGinjector.INSTANCE.getSatellite().focusMainWindow();
         }
         return;
      }
      
      final boolean isDebugNavigation = 
            navMethod == NavigationMethods.DEBUG_STEP ||
            navMethod == NavigationMethods.DEBUG_END;
      
      final CommandWithArg<EditingTarget> editingTargetAction = 
            new CommandWithArg<EditingTarget>() 
      {
         @Override
         public void execute(EditingTarget target)
         {
            if (position != null)
            {
               SourcePosition endPosition = null;
               if (isDebugNavigation)
               {
                  DebugFilePosition filePos = 
                        (DebugFilePosition) position.cast();
                  endPosition = SourcePosition.create(
                        filePos.getEndLine() - 1,
                        filePos.getEndColumn() + 1);
                  
                  if (Desktop.isDesktop() && 
                      navMethod != NavigationMethods.DEBUG_END)
                      Desktop.getFrame().bringMainFrameToFront();
               }
               navigate(target, 
                        SourcePosition.create(position.getLine() - 1,
                                              position.getColumn() - 1),
                        endPosition);
            }
            else if (pattern != null)
            {
               Position pos = target.search(pattern);
               if (pos != null)
               {
                  navigate(target, 
                           SourcePosition.create(pos.getRow(), 0),
                           null);
               }
            }
         }
         
         private void navigate(final EditingTarget target,
                               final SourcePosition srcPosition,
                               final SourcePosition srcEndPosition)
         {
            Scheduler.get().scheduleDeferred(new ScheduledCommand()
            {
               @Override
               public void execute()
               {
                  if (navMethod == NavigationMethods.DEBUG_STEP)
                  {
                     target.highlightDebugLocation(
                           srcPosition, 
                           srcEndPosition, 
                           true);
                  }
                  else if (navMethod == NavigationMethods.DEBUG_END)
                  {
                     target.endDebugHighlighting();
                  }
                  else
                  {
                     // force highlight mode if requested
                     if (forceHighlightMode)
                        target.forceLineHighlighting();
                     
                     // now navigate to the new position
                     boolean highlight = 
                           navMethod == NavigationMethods.HIGHLIGHT_LINE &&
                           !uiPrefs_.highlightSelectedLine().getValue();
                     target.navigateToPosition(srcPosition,
                                               false,
                                               highlight);
                  }
               }
            });
         }
      };

      final CommandWithArg<FileSystemItem> action = new CommandWithArg<FileSystemItem>()
      {
         @Override
         public void execute(FileSystemItem file)
         {
            openFile(file,
                     fileType,
                     editingTargetAction);
                     
         }
      };

      // If this is a debug navigation, we only want to treat this as a full
      // file open if the file isn't already open; otherwise, we can just
      // highlight in place.
      if (isDebugNavigation)
      {
         setPendingDebugSelection();
         
         for (int i = 0; i < editors_.size(); i++)
         {
            EditingTarget target = editors_.get(i);
            String path = target.getPath();
            if (path != null && path.equalsIgnoreCase(file.getPath()))
            {
               // the file's open; just update its highlighting 
               if (navMethod == NavigationMethods.DEBUG_END)
               {
                  target.endDebugHighlighting();
               }
               else
               {
                  view_.selectTab(i);
                  editingTargetAction.execute(target);
               }
               return;
            }
         }
         
         // If we're here, the target file wasn't open in an editor. Don't
         // open a file just to turn off debug highlighting in the file!
         if (navMethod == NavigationMethods.DEBUG_END)
            return;
      }

      // Warning: event.getFile() can be null (e.g. new Sweave document)
      if (file != null && file.getLength() < 0)
      {
         // If the file has no size info, stat the file from the server. This
         // is to prevent us from opening large files accidentally.

         server_.stat(file.getPath(), new ServerRequestCallback<FileSystemItem>()
         {
            @Override
            public void onResponseReceived(FileSystemItem response)
            {
               action.execute(response);
            }

            @Override
            public void onError(ServerError error)
            {
               // Couldn't stat the file? Proceed anyway. If the file doesn't
               // exist, we'll let the downstream code be the one to show the
               // error.
               action.execute(file);
            }
         });
      }
      else
      {
         action.execute(file);
      }
   }
   

   private void openFile(FileSystemItem file)
   {
      openFile(file, fileTypeRegistry_.getTextTypeForFile(file));
   }
   
   private void openFile(FileSystemItem file,  TextFileType fileType)
   {
      openFile(file, 
               fileType, 
               new CommandWithArg<EditingTarget>() {
                  @Override
                  public void execute(EditingTarget arg)
                  {
                     
                  }
               });
   }
   
   private void openFile(final FileSystemItem file,
                         final TextFileType fileType,
                         final CommandWithArg<EditingTarget> executeOnSuccess)
   {
      openFile(file,
            fileType,
            new ResultCallback<EditingTarget, ServerError>() {
               @Override
               public void onSuccess(EditingTarget target)
               {
                  if (executeOnSuccess != null)
                     executeOnSuccess.execute(target);
               }

               @Override
               public void onFailure(ServerError error)
               {
                  String message = error.getUserMessage();
                  
                  // see if a special message was provided
                  JSONValue errValue = error.getClientInfo();
                  if (errValue != null)
                  {
                     JSONString errMsg = errValue.isString();
                     if (errMsg != null)
                        message = errMsg.stringValue();
                  }
                  
                  globalDisplay_.showMessage(GlobalDisplay.MSG_ERROR,
                                             "Error while opening file",
                                             message);
                 
               }
            });  
   }

   // top-level wrapper for opening files. takes care of:
   //  - making sure the view is visible
   //  - checking whether it is already open and re-selecting its tab
   //  - prohibit opening very large files (>500KB)
   //  - confirmation of opening large files (>100KB)
   //  - finally, actually opening the file from the server
   //    via the call to the lower level openFile method
   private void openFile(final FileSystemItem file,
                         final TextFileType fileType,
                         final ResultCallback<EditingTarget, ServerError> resultCallback)
   {
      ensureVisible(true);

      if (file == null)
      {
         newDoc(fileType, resultCallback);
         return;
      }

      // check to see if any local editors have the file open
      for (int i = 0; i < editors_.size(); i++)
      {
         EditingTarget target = editors_.get(i);
         String thisPath = target.getPath();
         if (thisPath != null
             && thisPath.equalsIgnoreCase(file.getPath()))
         {
            view_.selectTab(i);
            pMruList_.get().add(thisPath);
            if (resultCallback != null)
               resultCallback.onSuccess(target);
            return;
         }
      }
      
      EditingTarget target = editingTargetSource_.getEditingTarget(fileType);

      if (file.getLength() > target.getFileSizeLimit())
      {
         if (resultCallback != null)
            resultCallback.onCancelled();
         showFileTooLargeWarning(file, target.getFileSizeLimit());
      }
      else if (file.getLength() > target.getLargeFileSize())
      {
         confirmOpenLargeFile(file, new Operation() {
            public void execute()
            {
               openFileFromServer(file, fileType, resultCallback);
            }
         }, new Operation() {
            public void execute()
            {
               // user (wisely) cancelled
               if (resultCallback != null)
                  resultCallback.onCancelled();
            }
         });
      }
      else
      {
         openFileFromServer(file, fileType, resultCallback);
      }
   }
  
   private void showFileTooLargeWarning(FileSystemItem file,
                                        long sizeLimit)
   {
      StringBuilder msg = new StringBuilder();
      msg.append("The file '" + file.getName() + "' is too ");
      msg.append("large to open in the source editor (the file is ");
      msg.append(StringUtil.formatFileSize(file.getLength()) + " and the ");
      msg.append("maximum file size is ");
      msg.append(StringUtil.formatFileSize(sizeLimit) + ")");

      globalDisplay_.showMessage(GlobalDisplay.MSG_WARNING,
                                 "Selected File Too Large",
                                 msg.toString());
   }

   private void confirmOpenLargeFile(FileSystemItem file,
                                     Operation openOperation,
                                     Operation cancelOperation)
   {
      StringBuilder msg = new StringBuilder();
      msg.append("The source file '" + file.getName() + "' is large (");
      msg.append(StringUtil.formatFileSize(file.getLength()) + ") ");
      msg.append("and may take some time to open. ");
      msg.append("Are you sure you want to continue opening it?");
      globalDisplay_.showYesNoMessage(GlobalDisplay.MSG_WARNING,
                                      "Confirm Open",
                                      msg.toString(),
                                      openOperation,
                                      false);   // 'No' is default
   }

   private void openFileFromServer(
         final FileSystemItem file,
         final TextFileType fileType,
         final ResultCallback<EditingTarget, ServerError> resultCallback)
   {
      final Command dismissProgress = globalDisplay_.showProgress(
                                                         "Opening file...");

      server_.openDocument(
            file.getPath(),
            fileType.getTypeId(),
            uiPrefs_.defaultEncoding().getValue(),
            new ServerRequestCallback<SourceDocument>()
            {
               @Override
               public void onError(ServerError error)
               {
                  dismissProgress.execute();
                  pMruList_.get().remove(file.getPath());
                  Debug.logError(error);
                  if (resultCallback != null)
                     resultCallback.onFailure(error);
               }

               @Override
               public void onResponseReceived(SourceDocument document)
               {
                  dismissProgress.execute();
                  pMruList_.get().add(document.getPath());
                  EditingTarget target = addTab(document);
                  if (resultCallback != null)
                     resultCallback.onSuccess(target);
               }
            });
   }
   
   Widget createWidget(EditingTarget target)
   {
      return target.asWidget();
   }
   
   private EditingTarget addTab(SourceDocument doc)
   {
      return addTab(doc, false);
   }
   
   private EditingTarget addTab(SourceDocument doc, boolean atEnd)
   {
      // by default, add at the tab immediately after the current tab
      return addTab(doc, atEnd ? null : getPhysicalTabIndex() + 1);
   }

   private EditingTarget addTab(SourceDocument doc, Integer position)
   {
      final EditingTarget target = editingTargetSource_.getEditingTarget(
            doc, fileContext_, new Provider<String>()
            {
               public String get()
               {
                  return getNextDefaultName();
               }
            });
      
      final Widget widget = createWidget(target);

      if (position == null)
         editors_.add(target);
      else
         editors_.add(position, target);

      view_.addTab(widget,
                   target.getIcon(),
                   target.getId(),
                   target.getName().getValue(),
                   target.getTabTooltip(), // used as tooltip, if non-null
                   position,
                   true);
      fireDocTabsChanged();

      target.getName().addValueChangeHandler(new ValueChangeHandler<String>()
      {
         public void onValueChange(ValueChangeEvent<String> event)
         {
            view_.renameTab(widget,
                            target.getIcon(),
                            event.getValue(),
                            target.getPath());
            fireDocTabsChanged();
         }
      });

      view_.setDirty(widget, target.dirtyState().getValue());
      target.dirtyState().addValueChangeHandler(new ValueChangeHandler<Boolean>()
      {
         public void onValueChange(ValueChangeEvent<Boolean> event)
         {
            view_.setDirty(widget, event.getValue());
            manageCommands();
         }
      });

      target.addEnsureVisibleHandler(new EnsureVisibleHandler()
      {
         public void onEnsureVisible(EnsureVisibleEvent event)
         {
            view_.selectTab(widget);
         }
      });

      target.addCloseHandler(new CloseHandler<Void>()
      {
         public void onClose(CloseEvent<Void> voidCloseEvent)
         {
            view_.closeTab(widget, false);
         }
      });
      
      events_.fireEvent(new SourceDocAddedEvent(doc));

      return target;
   }

   private String getNextDefaultName()
   {
      int max = 0;
      for (EditingTarget target : editors_)
      {
         String name = target.getName().getValue();
         max = Math.max(max, getUntitledNum(name));
      }

      return "Untitled" + (max + 1);
   }

   private native final int getUntitledNum(String name) /*-{
      var match = /^Untitled([0-9]{1,5})$/.exec(name);
      if (!match)
         return 0;
      return parseInt(match[1]);
   }-*/;

   public void onInsertSource(final InsertSourceEvent event)
   {
      if (activeEditor_ != null
          && activeEditor_ instanceof TextEditingTarget
          && commands_.executeCode().isEnabled())
      {
         TextEditingTarget textEditor = (TextEditingTarget) activeEditor_;
         textEditor.insertCode(event.getCode(), event.isBlock());
      }
      else
      {
         newDoc(FileTypeRegistry.R,
                new ResultCallback<EditingTarget, ServerError>()
         {
            public void onSuccess(EditingTarget arg)
            {
               ((TextEditingTarget)arg).insertCode(event.getCode(),
                                                   event.isBlock());
            }
         });
      }
   }

   public void onTabClosing(final TabClosingEvent event)
   {
      EditingTarget target = editors_.get(event.getTabIndex());
      if (!target.onBeforeDismiss())
         event.cancel();
   }
   
   @Override
   public void onTabClose(TabCloseEvent event)
   {
      // can't proceed if there is no active editor
      if (activeEditor_ == null)
         return;

      if (event.getTabIndex() >= editors_.size())
         return; // Seems like this should never happen...?

      final String activeEditorId = activeEditor_.getId();

      if (editors_.get(event.getTabIndex()).getId().equals(activeEditorId))
      {
         // scan the source navigation history for an entry that can
         // be used as the next active tab (anything that doesn't have
         // the same document id as the currently active tab)
         SourceNavigation srcNav = sourceNavigationHistory_.scanBack(
               new SourceNavigationHistory.Filter()
               {
                  public boolean includeEntry(SourceNavigation navigation)
                  {
                     return !navigation.getDocumentId().equals(activeEditorId);
                  }
               });

         // see if the source navigation we found corresponds to an active
         // tab -- if it does then set this on the event
         if (srcNav != null)
         {
            for (int i=0; i<editors_.size(); i++)
            {
               if (srcNav.getDocumentId().equals(editors_.get(i).getId()))
               {
                  view_.selectTab(i);
                  break;
               }
            }
         }
      }
   }
   
   private void closeTabIndex(int idx, boolean closeDocument)
   {
      EditingTarget target = editors_.remove(idx);

      tabOrder_.remove(new Integer(idx));
      for (int i = 0; i < tabOrder_.size(); i++)
      {
         if (tabOrder_.get(i) > idx)
         {
            tabOrder_.set(i, tabOrder_.get(i) - 1);
         }
      }

      target.onDismiss();
      if (activeEditor_ == target)
      {
         activeEditor_.onDeactivate();
         activeEditor_ = null;
      }

      if (closeDocument)
      {
         events_.fireEvent(new DocTabClosedEvent(target.getId()));
         server_.closeDocument(target.getId(),
                               new VoidServerRequestCallback());
      }

      manageCommands();
      fireDocTabsChanged();

      if (view_.getTabCount() == 0)
      {
         sourceNavigationHistory_.clear();
         events_.fireEvent(new LastSourceDocClosedEvent());
      }
   }

   public void onTabClosed(TabClosedEvent event)
   {
      closeTabIndex(event.getTabIndex(), !suspendDocumentClose_);
   }

   
   @Override
   public void onTabReorder(TabReorderEvent event)
   {
      syncTabOrder();
      
      // sanity check: make sure we're moving from a valid location and to a
      // valid location
      if (event.getOldPos() < 0 || event.getOldPos() >= tabOrder_.size() ||
          event.getNewPos() < 0 || event.getNewPos() >= tabOrder_.size())
      {
         return;
      }
      
      // remove the tab from its old position
      int idx = tabOrder_.get(event.getOldPos());
      tabOrder_.remove(new Integer(idx));  // force type box 

      // add it to its new position 
      tabOrder_.add(event.getNewPos(), idx);
      
      // sort the document IDs and send to the server
      ArrayList<String> ids = new ArrayList<String>();
      for (int i = 0; i < tabOrder_.size(); i++)
      {
         ids.add(editors_.get(tabOrder_.get(i)).getId());
      }
      server_.setDocOrder(ids, new VoidServerRequestCallback());
      
      // activate the tab 
      setPhysicalTabIndex(event.getNewPos());

      fireDocTabsChanged();
   }

   private void syncTabOrder()
   {
      // ensure the tab order is synced to the list of editors
      for (int i = tabOrder_.size(); i < editors_.size(); i++)
      {
         tabOrder_.add(i);
      }
      for (int i = editors_.size(); i < tabOrder_.size(); i++)
      {
         tabOrder_.remove(i);
      }
   }

   private void fireDocTabsChanged()
   {
      if (!initialized_)
         return;
      
      // ensure we have a tab order (we want the popup list to match the order
      // of the tabs)
      syncTabOrder();

      String[] ids = new String[editors_.size()];
      ImageResource[] icons = new ImageResource[editors_.size()];
      String[] names = new String[editors_.size()];
      String[] paths = new String[editors_.size()];
      for (int i = 0; i < ids.length; i++)
      {
         EditingTarget target = editors_.get(tabOrder_.get(i));
         ids[i] = target.getId();
         icons[i] = target.getIcon();
         names[i] = target.getName().getValue();
         paths[i] = target.getPath();
      }

      events_.fireEvent(new DocTabsChangedEvent(ids, icons, names, paths));

      view_.manageChevronVisibility();
   }

   public void onSelection(SelectionEvent<Integer> event)
   {
      if (activeEditor_ != null)
         activeEditor_.onDeactivate();

      activeEditor_ = null;

      if (event.getSelectedItem() >= 0)
      {
         activeEditor_ = editors_.get(event.getSelectedItem());
         activeEditor_.onActivate();
         // don't send focus to the tab if we're expecting a debug selection
         // event
         if (initialized_ && !isDebugSelectionPending())
         {
            Scheduler.get().scheduleDeferred(new ScheduledCommand()
            {
               public void execute()
               {
                  if (activeEditor_ != null)
                     activeEditor_.focus();
               }
            });
         }
         else if (isDebugSelectionPending())
         {
            clearPendingDebugSelection();
         }
      }
      
      if (initialized_)
         manageCommands();
   }

   private void manageCommands()
   {
      boolean hasDocs = editors_.size() > 0;

      commands_.closeSourceDoc().setEnabled(hasDocs);
      commands_.closeOtherSourceDocs().setEnabled(editors_.size() > 1);
      commands_.closeAllSourceDocs().setEnabled(hasDocs);
      commands_.nextTab().setEnabled(hasDocs);
      commands_.previousTab().setEnabled(hasDocs);
      commands_.firstTab().setEnabled(hasDocs);
      commands_.lastTab().setEnabled(hasDocs);
      commands_.switchToTab().setEnabled(hasDocs);
      commands_.setWorkingDirToActiveDoc().setEnabled(hasDocs);

      HashSet<AppCommand> newCommands =
            activeEditor_ != null ? activeEditor_.getSupportedCommands()
                                  : new HashSet<AppCommand>();
            
      HashSet<AppCommand> commandsToEnable = new HashSet<AppCommand>(newCommands);
      commandsToEnable.removeAll(activeCommands_);

      HashSet<AppCommand> commandsToDisable = new HashSet<AppCommand>(activeCommands_);
      commandsToDisable.removeAll(newCommands);

      for (AppCommand command : commandsToEnable)
      {
         command.setEnabled(true);
         command.setVisible(true);
      }

      for (AppCommand command : commandsToDisable)
      {
         command.setEnabled(false);
         command.setVisible(false);
      }
      
      // commands which should always be visible even when disabled
      commands_.saveSourceDoc().setVisible(true);
      commands_.saveSourceDocAs().setVisible(true);
      commands_.printSourceDoc().setVisible(true);
      commands_.setWorkingDirToActiveDoc().setVisible(true);
      commands_.debugBreakpoint().setVisible(true);
      
      // manage synctex commands
      manageSynctexCommands();
      
      // manage vcs commands
      manageVcsCommands();
      
      // manage save and save all
      manageSaveCommands();
      
      // manage source navigation
      manageSourceNavigationCommands();
      
      // manage RSConnect commands
      manageRSConnectCommands();
      
      // manage R Markdown commands
      manageRMarkdownCommands();

      activeCommands_ = newCommands;

      assert verifyNoUnsupportedCommands(newCommands)
            : "Unsupported commands detected (please add to Source.dynamicCommands_)";
   }
   
   private void manageSynctexCommands()
   {
      // synctex commands are enabled if we have synctex for the active editor
      boolean synctexAvailable = synctex_.isSynctexAvailable();
      if (synctexAvailable)
      {
         if ((activeEditor_ != null) && 
             (activeEditor_.getPath() != null) &&
             activeEditor_.canCompilePdf())
         {
            synctexAvailable = synctex_.isSynctexAvailable();
         }
         else
         {
            synctexAvailable = false;
         }
      }
     
      synctex_.enableCommands(synctexAvailable);
   }
   
   private void manageVcsCommands()
   {
      // manage availablity of vcs commands
      boolean vcsCommandsEnabled = 
            session_.getSessionInfo().isVcsEnabled() &&
            (activeEditor_ != null) &&
            (activeEditor_.getPath() != null) &&
            activeEditor_.getPath().startsWith(
                  session_.getSessionInfo().getActiveProjectDir().getPath());
      
      commands_.vcsFileLog().setVisible(vcsCommandsEnabled);
      commands_.vcsFileLog().setEnabled(vcsCommandsEnabled);
      commands_.vcsFileDiff().setVisible(vcsCommandsEnabled);
      commands_.vcsFileDiff().setEnabled(vcsCommandsEnabled);
      commands_.vcsFileRevert().setVisible(vcsCommandsEnabled);
      commands_.vcsFileRevert().setEnabled(vcsCommandsEnabled);
          
      if (vcsCommandsEnabled)
      {
         String name = FileSystemItem.getNameFromPath(activeEditor_.getPath());
         commands_.vcsFileDiff().setMenuLabel("_Diff \"" + name + "\"");
         commands_.vcsFileLog().setMenuLabel("_Log of \"" + name +"\"");
         commands_.vcsFileRevert().setMenuLabel("_Revert \"" + name + "\"...");
      }
      
      boolean isGithubRepo = session_.getSessionInfo().isGithubRepository();
      if (vcsCommandsEnabled && isGithubRepo)
      {
         String name = FileSystemItem.getNameFromPath(activeEditor_.getPath());
         
         commands_.vcsViewOnGitHub().setVisible(true);
         commands_.vcsViewOnGitHub().setEnabled(true);
         commands_.vcsViewOnGitHub().setMenuLabel(
                                  "_View \"" + name + "\" on GitHub");
         
         commands_.vcsBlameOnGitHub().setVisible(true);
         commands_.vcsBlameOnGitHub().setEnabled(true);
         commands_.vcsBlameOnGitHub().setMenuLabel(
                                  "_Blame \"" + name + "\" on GitHub");
      }
      else
      {
         commands_.vcsViewOnGitHub().setVisible(false);
         commands_.vcsViewOnGitHub().setEnabled(false);
         commands_.vcsBlameOnGitHub().setVisible(false);
         commands_.vcsBlameOnGitHub().setEnabled(false);
      }
   }
   
   private void manageRSConnectCommands()
   {
      boolean rsCommandsAvailable = 
            SessionUtils.showPublishUi(session_, uiPrefs_) &&
            (activeEditor_ != null) &&
            (activeEditor_.getPath() != null) &&
            ((activeEditor_.getExtendedFileType() == "shiny") ||
             (activeEditor_.getExtendedFileType() == "rmarkdown"));
      commands_.rsconnectDeploy().setVisible(rsCommandsAvailable);
      if (activeEditor_ != null)
         commands_.rsconnectDeploy().setLabel(
               activeEditor_.getExtendedFileType() == "shiny" ?
               "Publish Application..." : "Publish Document...");
      commands_.rsconnectConfigure().setVisible(rsCommandsAvailable);
   }
   
   private void manageRMarkdownCommands()
   {
      boolean rmdCommandsAvailable = 
            session_.getSessionInfo().getRMarkdownPackageAvailable() &&
            (activeEditor_ != null) &&
            activeEditor_.getExtendedFileType() == "rmarkdown";
      commands_.editRmdFormatOptions().setVisible(rmdCommandsAvailable);
      commands_.editRmdFormatOptions().setEnabled(rmdCommandsAvailable);
   }
   
   private void manageSaveCommands()
   {
      boolean saveEnabled = (activeEditor_ != null) &&
            activeEditor_.isSaveCommandActive();
      commands_.saveSourceDoc().setEnabled(saveEnabled);
      manageSaveAllCommand();
   }
   
   
   private void manageSaveAllCommand()
   {      
      // if one document is dirty then we are enabled
      for (EditingTarget target : editors_)
      {
         if (target.isSaveCommandActive())
         {
            commands_.saveAllSourceDocs().setEnabled(true);
            return;
         }
      }
      
      // not one was dirty, disabled
      commands_.saveAllSourceDocs().setEnabled(false);
   }
   
  
   private boolean verifyNoUnsupportedCommands(HashSet<AppCommand> commands)
   {
      HashSet<AppCommand> temp = new HashSet<AppCommand>(commands);
      temp.removeAll(dynamicCommands_);
      return temp.size() == 0;
   }
   
   private void pasteFileContentsAtCursor(final String path, final String encoding)
   {
      if (activeEditor_ != null && activeEditor_ instanceof TextEditingTarget)
      {
         final TextEditingTarget target = (TextEditingTarget) activeEditor_;
         server_.getFileContents(path, encoding, new ServerRequestCallback<String>()
         {
            @Override
            public void onResponseReceived(String content)
            {
               target.insertCode(content, false);
            }

            @Override
            public void onError(ServerError error)
            {
               Debug.logError(error);
            }
         });
      }
   }
   
   private void pasteRCodeExecutionResult(final String code)
   {
      server_.executeRCode(code, new ServerRequestCallback<String>()
      {
         @Override
         public void onResponseReceived(String output)
         {
            if (activeEditor_ != null && activeEditor_ instanceof TextEditingTarget)
            {
               TextEditingTarget editor = (TextEditingTarget) activeEditor_;
               editor.insertCode(output, false);
            }
         }

         @Override
         public void onError(ServerError error)
         {
            Debug.logError(error);
         }
      });
   }
   
   private void reflowText()
   {
      if (activeEditor_ != null && activeEditor_ instanceof TextEditingTarget)
      {
         TextEditingTarget editor = (TextEditingTarget) activeEditor_;
         editor.reflowText();
      }
   }
   
   private void reindent()
   {
      if (activeEditor_ != null && activeEditor_ instanceof TextEditingTarget)
      {
         TextEditingTarget editor = (TextEditingTarget) activeEditor_;
         editor.getDocDisplay().reindent();
      }
   }
   
   private void editFile(final String path)
   {
      server_.ensureFileExists(
            path,
            new ServerRequestCallback<Boolean>()
            {
               @Override
               public void onResponseReceived(Boolean success)
               {
                  if (success)
                  {
                     FileSystemItem file = FileSystemItem.createFile(path);
                     openFile(file);
                  }
               }

               @Override
               public void onError(ServerError error)
               {
                  Debug.logError(error);
               }
            });
   }
   
   private void showHelpAtCursor()
   {
      if (activeEditor_ != null && activeEditor_ instanceof TextEditingTarget)
      {
         TextEditingTarget editor = (TextEditingTarget) activeEditor_;
         editor.showHelpAtCursor();
      }
   }

   public void onFileEdit(FileEditEvent event)
   {
      fileTypeRegistry_.editFile(event.getFile());
   }

   public void onBeforeShow(BeforeShowEvent event)
   {
      if (view_.getTabCount() == 0 && newTabPending_ == 0)
      {
         // Avoid scenarios where the Source tab comes up but no tabs are
         // in it. (But also avoid creating an extra source tab when there
         // were already new tabs about to be created!)
         onNewSourceDoc();
      }
   }
      
   @Handler
   public void onSourceNavigateBack()
   {
      if (!sourceNavigationHistory_.isForwardEnabled())
      {
         if (activeEditor_ != null)
            activeEditor_.recordCurrentNavigationPosition();
      }

      SourceNavigation navigation = sourceNavigationHistory_.goBack();
      if (navigation != null)
         attemptSourceNavigation(navigation, commands_.sourceNavigateBack());
   }
   
   @Handler
   public void onSourceNavigateForward()
   {
      SourceNavigation navigation = sourceNavigationHistory_.goForward();
      if (navigation != null)
         attemptSourceNavigation(navigation, commands_.sourceNavigateForward());
   }
   
   private void attemptSourceNavigation(final SourceNavigation navigation,
                                        final AppCommand retryCommand)
   {
      // see if we can navigate by id
      String docId = navigation.getDocumentId();
      final EditingTarget target = getEditingTargetForId(docId);
      if (target != null)
      {
         // check for navigation to the current position -- in this
         // case execute the retry command
         if ( (target == activeEditor_) && 
               target.isAtSourceRow(navigation.getPosition()))
         {
            if (retryCommand.isEnabled())
               retryCommand.execute();
         }
         else
         {
            suspendSourceNavigationAdding_ = true;
            try
            {
               view_.selectTab(target.asWidget());
               target.restorePosition(navigation.getPosition());
            }
            finally
            {
               suspendSourceNavigationAdding_ = false;
            }
         }
      }
      
      // check for code browser navigation
      else if ((navigation.getPath() != null) &&
               navigation.getPath().equals(CodeBrowserEditingTarget.PATH))
      {
         activateCodeBrowser(
            new SourceNavigationResultCallback<CodeBrowserEditingTarget>(
                                                      navigation.getPosition(),
                                                      retryCommand));
      }
      
      // check for file path navigation
      else if ((navigation.getPath() != null) && 
               !navigation.getPath().startsWith(DataItem.URI_PREFIX))
      {
         FileSystemItem file = FileSystemItem.createFile(navigation.getPath());
         TextFileType fileType = fileTypeRegistry_.getTextTypeForFile(file);
         
         // open the file and restore the position
         openFile(file,
                  fileType,
                  new SourceNavigationResultCallback<EditingTarget>(
                                                   navigation.getPosition(),
                                                   retryCommand));
      } 
      else
      {
         // couldn't navigate to this item, retry
         if (retryCommand.isEnabled())
            retryCommand.execute();
      }
   }
   
   private void manageSourceNavigationCommands()
   {   
      commands_.sourceNavigateBack().setEnabled(
            sourceNavigationHistory_.isBackEnabled());

      commands_.sourceNavigateForward().setEnabled(
            sourceNavigationHistory_.isForwardEnabled());  
   }
   
    
   @Override
   public void onCodeBrowserNavigation(final CodeBrowserNavigationEvent event)
   {
      if (event.getDebugPosition() != null)
      {
         setPendingDebugSelection();
      }
      
      activateCodeBrowser(new ResultCallback<CodeBrowserEditingTarget,ServerError>() {
         @Override
         public void onSuccess(CodeBrowserEditingTarget target)
         {
            target.showFunction(event.getFunction());
            if (event.getDebugPosition() != null)
            {
               highlightDebugBrowserPosition(target, event.getDebugPosition(), 
                                             event.getExecuting());
            }
         }
      });
   }
   
   @Override
   public void onCodeBrowserFinished(final CodeBrowserFinishedEvent event)
   {
      int codeBrowserTabIndex = indexOfCodeBrowserTab();
      if (codeBrowserTabIndex >= 0)
      {
         view_.closeTab(codeBrowserTabIndex, false);
         return;
      }
   }
   

   @Override
   public void onCodeBrowserHighlight(final CodeBrowserHighlightEvent event)
   {
      // no need to highlight if we don't have a code browser tab to highlight
      if (indexOfCodeBrowserTab() < 0)
         return;
      
      setPendingDebugSelection();
      activateCodeBrowser(new ResultCallback<CodeBrowserEditingTarget,ServerError>() {
         @Override
         public void onSuccess(CodeBrowserEditingTarget target)
         {
            highlightDebugBrowserPosition(target, event.getDebugPosition(), true);
         }
      });
   }
   
   private void highlightDebugBrowserPosition(CodeBrowserEditingTarget target,
                                              DebugFilePosition pos,
                                              boolean executing)
   {
      target.highlightDebugLocation(SourcePosition.create(
               pos.getLine(), 
               pos.getColumn() - 1),
            SourcePosition.create(
               pos.getEndLine(),
               pos.getEndColumn() + 1),
            executing);
   }

   // returns the index of the tab currently containing the code browser, or
   // -1 if the code browser tab isn't currently open;
   private int indexOfCodeBrowserTab()
   {
      // see if there is an existing target to use
      for (int idx = 0; idx < editors_.size(); idx++)
      {
         String path = editors_.get(idx).getPath();
         if (CodeBrowserEditingTarget.PATH.equals(path))
         {
            return idx;
         }
      }
      return -1;
   }
     
   private void activateCodeBrowser(
         final ResultCallback<CodeBrowserEditingTarget,ServerError> callback)
   {
      int codeBrowserTabIndex = indexOfCodeBrowserTab();
      if (codeBrowserTabIndex >= 0)
      {
         ensureVisible(false);
         view_.selectTab(codeBrowserTabIndex);
         
         // callback
         callback.onSuccess( (CodeBrowserEditingTarget)
               editors_.get(codeBrowserTabIndex));
         
         // satisfied request
         return;
      }

      // create a new one
      newDoc(FileTypeRegistry.CODEBROWSER,
             new ResultCallback<EditingTarget, ServerError>()
             {
               @Override
               public void onSuccess(EditingTarget arg)
               {
                  callback.onSuccess( (CodeBrowserEditingTarget)arg);
               }
               
               @Override
               public void onFailure(ServerError error)
               {
                  callback.onFailure(error);
               }
               
               @Override
               public void onCancelled()
               {
                  callback.onCancelled();
               }
               
            });
   }
   
   private boolean isDebugSelectionPending()
   {
      return debugSelectionTimer_ != null;
   }
   
   private void clearPendingDebugSelection()
   {
      if (debugSelectionTimer_ != null)
      {
         debugSelectionTimer_.cancel();
         debugSelectionTimer_ = null;
      }
   }
   
   private void setPendingDebugSelection()
   {
      if (!isDebugSelectionPending())
      {
         debugSelectionTimer_ = new Timer()
         {
            public void run()
            {
               debugSelectionTimer_ = null;
            }
         };
         debugSelectionTimer_.schedule(250);
      }
   }
      
   private class SourceNavigationResultCallback<T extends EditingTarget> 
                        extends ResultCallback<T,ServerError>
   {
      public SourceNavigationResultCallback(SourcePosition restorePosition,
                                            AppCommand retryCommand)
      {
         suspendSourceNavigationAdding_ = true;
         restorePosition_ = restorePosition;
         retryCommand_ = retryCommand;
      }
      
      @Override
      public void onSuccess(final T target)
      {
         Scheduler.get().scheduleDeferred(new ScheduledCommand()
         {
            @Override
            public void execute()
            {
               try
               {
                  target.restorePosition(restorePosition_);
               }
               finally
               {
                  suspendSourceNavigationAdding_ = false;
               }
            }
         });
      }

      @Override
      public void onFailure(ServerError info)
      {
         suspendSourceNavigationAdding_ = false;
         if (retryCommand_.isEnabled())
            retryCommand_.execute();
      }
      
      @Override
      public void onCancelled()
      {
         suspendSourceNavigationAdding_ = false;
      }
      
      private final SourcePosition restorePosition_;
      private final AppCommand retryCommand_;
   }
   
   @Override
   public void onSourceExtendedTypeDetected(SourceExtendedTypeDetectedEvent e)
   {
      // set the extended type of the specified source file
      for (EditingTarget editor : editors_)
      {
         if (editor.getId().equals(e.getDocId()))
         {
            editor.adaptToExtendedFileType(e.getExtendedType());
            break;
         }
      }
   }
   
   @Override
   public void onSnippetsChanged(SnippetsChangedEvent event)
   {
      SnippetHelper.onSnippetsChanged(event);
   }
   
   // when tabs have been reordered in the session, the physical layout of the
   // tabs doesn't match the logical order of editors_. it's occasionally
   // necessary to get or set the tabs by their physical order.
   public int getPhysicalTabIndex()
   {
      int idx = view_.getActiveTabIndex();
      if (idx < tabOrder_.size())
      {
         idx = tabOrder_.indexOf(idx);
      }
      return idx;
   }
   
   public void setPhysicalTabIndex(int idx)
   {
      if (idx < tabOrder_.size())
      {
         idx = tabOrder_.get(idx);
      }
      view_.selectTab(idx);
   }
   
   public EditingTarget getActiveEditor()
   {
      return activeEditor_;
   }
   
   public void handleChunkOptionsEvent()
   {
      events_.addHandler(
            DisplayChunkOptionsEvent.TYPE,
            new DisplayChunkOptionsEvent.Handler()
            {
               
               @Override
               public void onDisplayChunkOptions(DisplayChunkOptionsEvent event)
               {
                  // Ensure the source pane (not the console) is activated
                  if (activeEditor_ == null)
                     return;
                  
                  // Ensure we have an Ace Editor
                  if (!(activeEditor_ instanceof TextEditingTarget))
                     return;
                  
                  TextEditingTarget target = (TextEditingTarget) activeEditor_;
                  AceEditor editor = (AceEditor) target.getDocDisplay();
                  if (editor == null)
                     return;
                  
                  NativeEvent nativeEvent = event.getNativeEvent();
                  chunkIconsManager_.displayChunkOptions(
                        editor,
                        nativeEvent);
               }
            });
   }
   
   private void inEditorForPath(String path, 
         OperationWithInput<EditingTarget> onEditorLocated)
   {
      for (int i = 0; i < editors_.size(); i++)
      {
         String editorPath = editors_.get(i).getPath();
         if (editorPath != null && editorPath.equals(path))
         {
            onEditorLocated.execute(editors_.get(i));
            break;
         }
      }
   }
   
   ArrayList<EditingTarget> editors_ = new ArrayList<EditingTarget>();
   ArrayList<Integer> tabOrder_ = new ArrayList<Integer>();
   private EditingTarget activeEditor_;
   private final Commands commands_;
   private final Display view_;
   private final SourceServerOperations server_;
   private final EditingTargetSource editingTargetSource_;
   private final FileTypeRegistry fileTypeRegistry_;
   private final GlobalDisplay globalDisplay_;
   private final WorkbenchContext workbenchContext_;
   private final FileDialogs fileDialogs_;
   private final RemoteFileSystemContext fileContext_;
   private final TextEditingTargetRMarkdownHelper rmarkdown_;
   private final EventBus events_;
   private final Session session_;
   private final Synctex synctex_;
   private final Provider<FileMRUList> pMruList_;
   private final UIPrefs uiPrefs_;
   private final RnwWeaveRegistry rnwWeaveRegistry_;
   private HashSet<AppCommand> activeCommands_ = new HashSet<AppCommand>();
   private final HashSet<AppCommand> dynamicCommands_;
   private final SourceNavigationHistory sourceNavigationHistory_ = 
                                              new SourceNavigationHistory(30);
   private final SourceVimCommands vimCommands_;

   private boolean suspendSourceNavigationAdding_;
   private boolean suspendDocumentClose_ = false;
  
   private static final String MODULE_SOURCE = "source-pane";
   private static final String KEY_ACTIVETAB = "activeTab";
   private boolean initialized_;
   private Timer debugSelectionTimer_ = null;
   
   private final SourceWindowManager windowManager_;

   // If positive, a new tab is about to be created
   private int newTabPending_;
   
   private ChunkIconsManager chunkIconsManager_;
   private DependencyManager dependencyManager_;
}<|MERGE_RESOLUTION|>--- conflicted
+++ resolved
@@ -502,7 +502,6 @@
       });
       
       events.addHandler(PopoutDocEvent.TYPE, this);
-<<<<<<< HEAD
       
       events.addHandler(
             ExecuteUserCommandEvent.TYPE,
@@ -518,9 +517,8 @@
                   target.onExecuteUserCommand(event);
                }
             });
-=======
+
       events.addHandler(DocWindowChangedEvent.TYPE, this);
->>>>>>> 589b6939
 
       // Suppress 'CTRL + ALT + SHIFT + click' to work around #2483 in Ace
       Event.addNativePreviewHandler(new NativePreviewHandler()
