--- conflicted
+++ resolved
@@ -51,11 +51,8 @@
       // these values are not persisted by this module (rather, the project 
       // options dialog has its own codepath to read and write them along with
       // the other non-uipref project options)
-<<<<<<< HEAD
       T getProjectValue();
-=======
       boolean hasProjectValue();
->>>>>>> da86a009
       void setProjectValue(T value);
       void setProjectValue(T value, boolean fireEvents);
       void removeProjectValue(boolean fireEvents);
@@ -184,7 +181,6 @@
          setValue(layers_.get(userLayer()).getValues(), value, fireEvents);
       }
       
-<<<<<<< HEAD
       public void removeGlobalValue(boolean fireEvents)
       {
          boolean wasUnset = false;
@@ -207,12 +203,12 @@
       {
          JsObject projValues = layers_.get(projectLayer()).getValues();
          return doGetValue(projValues);
-=======
+      }
+
       public boolean hasProjectValue()
       {
          JsObject projValues = layers_.get(projectLayer()).getValues();
          return projValues.hasKey(name_);
->>>>>>> da86a009
       }
       
       public void setProjectValue(T value)
