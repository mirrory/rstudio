--- conflicted
+++ resolved
@@ -151,11 +151,8 @@
    void injectMembers(EditorCommandManager manager);
    void injectMembers(ApplicationCommandManager manager);
    void injectMembers(FileBacked<?> object);
-<<<<<<< HEAD
    void injectMembers(TextEditingTargetNotebook notebook);
-=======
    void injectMembers(WindowFrame frame);
->>>>>>> d4f7069b
    
    public static final RStudioGinjector INSTANCE = GWT.create(RStudioGinjector.class);
 
