/*
 * ShinyApplication.java
 *
 * Copyright (C) 2009-19 by RStudio, Inc.
 *
 * Unless you have received this program directly from RStudio pursuant
 * to the terms of a commercial license agreement with RStudio, then
 * this program is licensed to you under the terms of version 3 of the
 * GNU Affero General Public License. This program is distributed WITHOUT
 * ANY EXPRESS OR IMPLIED WARRANTY, INCLUDING THOSE OF NON-INFRINGEMENT,
 * MERCHANTABILITY OR FITNESS FOR A PARTICULAR PURPOSE. Please refer to the
 * AGPL (http://www.gnu.org/licenses/agpl-3.0.txt) for more details.
 *
 */
package org.rstudio.studio.client.shiny;

import java.util.ArrayList;
import java.util.List;

import org.rstudio.core.client.BrowseCap;
import org.rstudio.core.client.Size;
import org.rstudio.core.client.StringUtil;
import org.rstudio.core.client.command.CommandBinder;
import org.rstudio.core.client.command.Handler;
import org.rstudio.core.client.dom.WindowCloseMonitor;
import org.rstudio.core.client.dom.WindowEx;
import org.rstudio.studio.client.application.ApplicationInterrupt;
import org.rstudio.studio.client.application.Desktop;
import org.rstudio.studio.client.application.ApplicationInterrupt.InterruptHandler;
import org.rstudio.studio.client.application.events.EventBus;
import org.rstudio.studio.client.application.events.RestartStatusEvent;
import org.rstudio.studio.client.common.GlobalDisplay;
import org.rstudio.studio.client.common.dependencies.DependencyManager;
import org.rstudio.studio.client.common.satellite.SatelliteManager;
import org.rstudio.studio.client.common.satellite.events.WindowClosedEvent;
import org.rstudio.studio.client.common.shiny.model.ShinyServerOperations;
import org.rstudio.studio.client.server.ServerError;
import org.rstudio.studio.client.server.ServerRequestCallback;
import org.rstudio.studio.client.server.VoidServerRequestCallback;
import org.rstudio.studio.client.shiny.events.LaunchShinyApplicationEvent;
import org.rstudio.studio.client.shiny.events.ShinyApplicationStatusEvent;
import org.rstudio.studio.client.shiny.model.ShinyApplicationParams;
import org.rstudio.studio.client.shiny.model.ShinyRunCmd;
import org.rstudio.studio.client.shiny.model.ShinyViewerOptions;
import org.rstudio.studio.client.workbench.commands.Commands;
import org.rstudio.studio.client.workbench.prefs.model.UserPrefs;
import org.rstudio.studio.client.workbench.views.console.events.ConsoleBusyEvent;
import org.rstudio.studio.client.workbench.views.console.events.SendToConsoleEvent;
import org.rstudio.studio.client.workbench.views.environment.events.DebugModeChangedEvent;
import org.rstudio.studio.client.workbench.views.jobs.model.JobsServerOperations;
import org.rstudio.studio.client.workbench.views.viewer.events.ViewerClearedEvent;

import com.google.gwt.core.client.JavaScriptObject;
import com.google.gwt.user.client.Command;
import com.google.inject.Inject;
import com.google.inject.Provider;
import com.google.inject.Singleton;

@Singleton
public class ShinyApplication implements ShinyApplicationStatusEvent.Handler,
                                         ConsoleBusyEvent.Handler,
                                         DebugModeChangedEvent.Handler,
                                         RestartStatusEvent.Handler, 
                                         WindowClosedEvent.Handler,
                                         LaunchShinyApplicationEvent.Handler
{
   public interface Binder
   extends CommandBinder<Commands, ShinyApplication> {}

   @Inject
   public ShinyApplication(EventBus eventBus, 
                           Commands commands,
                           Binder binder,
                           Provider<UserPrefs> pPrefs,
                           final SatelliteManager satelliteManager, 
                           ShinyServerOperations server,
                           JobsServerOperations jobsServer,
                           GlobalDisplay display,
                           DependencyManager dependencyManager,
                           ApplicationInterrupt interrupt)
   {
      eventBus_ = eventBus;
      satelliteManager_ = satelliteManager;
      commands_ = commands;
      pPrefs_ = pPrefs;
      server_ = server;
      jobsServer_ = jobsServer;
      display_ = display;
      isBusy_ = false;
      currentViewType_ = UserPrefs.SHINY_VIEWER_TYPE_NONE;
      dependencyManager_ = dependencyManager;
      interrupt_ = interrupt;
      params_ = new ArrayList<ShinyApplicationParams>();
      
      eventBus_.addHandler(ShinyApplicationStatusEvent.TYPE, this);
      eventBus_.addHandler(LaunchShinyApplicationEvent.TYPE, this);
      eventBus_.addHandler(ConsoleBusyEvent.TYPE, this);
      eventBus_.addHandler(DebugModeChangedEvent.TYPE, this);
      eventBus_.addHandler(RestartStatusEvent.TYPE, this);
      eventBus_.addHandler(WindowClosedEvent.TYPE, this);

      binder.bind(commands, this);
      exportShinyAppClosedCallback();
   }
   
   // Event handlers ----------------------------------------------------------
   
   @Override
   public void onShinyApplicationStatus(ShinyApplicationStatusEvent event)
   {
      if (event.getParams().getState() == ShinyApplicationParams.STATE_STARTED)
      {
         currentViewType_ = event.getParams().getViewerType();

         // open the window to view the application if needed
         if (currentViewType_ == UserPrefs.SHINY_VIEWER_TYPE_WINDOW)
         {
            activateWindow(event.getParams());
         }
         else if (currentViewType_ == UserPrefs.SHINY_VIEWER_TYPE_BROWSER)
         {
            display_.openWindow(event.getParams().getUrl());
         }
         params_.add(event.getParams());
         
         // if the app was started from the same path as a pending satellite
         // closure, don't shut down the app when the close finishes
         if (event.getParams().getPath() == satelliteClosePath_)
         {
            stopOnNextClose_ = false;
         }
      }
      else if (event.getParams().getState() == ShinyApplicationParams.STATE_STOPPED)
      {
         params_.removeIf(params -> params.getId() == event.getParams().getId());
      }
   }

   @Override
   public void onLaunchShinyApplication(LaunchShinyApplicationEvent event)
   {
      launchShinyApplication(event.getPath(), event.getDestination(), event.getExtendedType());
   }

   @Override
   public void onConsoleBusy(ConsoleBusyEvent event)
   {
      isBusy_ = event.isBusy();
      
      // if the browser is up and R stops being busy, presume it's because the
      // app has stopped
      if (isBusy_)
         return;
      
      for (ShinyApplicationParams params: params_)
      {
         if (params.getViewerType() == UserPrefs.SHINY_VIEWER_TYPE_BROWSER)
         {
            params.setState(ShinyApplicationParams.STATE_STOPPED);
            eventBus_.fireEvent(new ShinyApplicationStatusEvent(params));
         }
      }
   }
   
   @Override
   public void onDebugModeChanged(DebugModeChangedEvent event)
   {
      // When leaving debug mode while the Shiny application is open in a 
      // browser, automatically return to the app by activating the window.
      if (event.debugging())
         return;
      
      for (ShinyApplicationParams params: params_)
      {
         if (params.getViewerType() == UserPrefs.SHINY_VIEWER_TYPE_WINDOW)
         {
            satelliteManager_.activateSatelliteWindow(
                  ShinyApplicationSatellite.NAME_PREFIX + params.getId());
         }
      }
   }
   
   @Override
   public void onRestartStatus(RestartStatusEvent event)
   {
      // Close all the satellite windows when R restarts, since this leads to
      // the Shiny server being terminated. Closing the window triggers a 
      // ShinyApplicationStatusEvent that allows the rest of the UI a chance to
      // react to the app's termination.
      if (event.getStatus() == RestartStatusEvent.RESTART_INITIATED)
      {
         for (ShinyApplicationParams params: params_)
         {
            if (params.getViewerType() == UserPrefs.SHINY_VIEWER_TYPE_WINDOW)
            {
               satelliteManager_.closeSatelliteWindow(
                     ShinyApplicationSatellite.getNameFromId(params.getId()));
            }
         }
      }
   }

   @Override
   public void onWindowClosed(WindowClosedEvent event)
   {
      // we get this event on the desktop (currently only Cocoa); it lets us
      // know that the satellite has been shut down even in the case where the
      // script window that ordinarily would let us know has been disconnected.
      if (event.getName().startsWith(ShinyApplicationSatellite.NAME_PREFIX))
         return;

      // stop the app if this event wasn't generated by a disconnect
      if (disconnectingUrl_ == null && stopOnNextClose_)
      {
         String id = ShinyApplicationSatellite.getIdFromName(event.getName());
         for (ShinyApplicationParams params: params_)
         {
            if (StringUtil.equals(id, params.getId()))
            {
               params.setState(ShinyApplicationParams.STATE_STOPPING);
               notifyShinyAppClosed(params);
               break;
            }
         }
      }
   }

   // Command handlers --------------------------------------------------------

   @Handler
   public void onShinyRunInPane()
   {
      setShinyViewerType(UserPrefs.SHINY_VIEWER_TYPE_PANE);
   }
   
   @Handler
   public void onShinyRunInViewer()
   {
      setShinyViewerType(UserPrefs.SHINY_VIEWER_TYPE_WINDOW);
   }

   @Handler
   public void onShinyRunInBrowser()
   {
      setShinyViewerType(UserPrefs.SHINY_VIEWER_TYPE_BROWSER);
   }
   
   // Public methods ----------------------------------------------------------

   // Private methods ---------------------------------------------------------
   
   private void launchShinyApplication(final String filePath, 
         final String destination,
         final String extendedType)
   {
      String fileDir = filePath.substring(0, filePath.lastIndexOf("/"));
      for (ShinyApplicationParams params: params_)
      {
         if (StringUtil.equals(fileDir, params.getPath()))
         {
            // The app being launched is the one already running; open and
            // reload the app.
            if (params.getViewerType() == UserPrefs.SHINY_VIEWER_TYPE_WINDOW)
            {
               satelliteManager_.dispatchCommand(commands_.reloadShinyApp(), 
                     ShinyApplicationSatellite.getNameFromId(params.getId()));
               activateWindow();
            } 
            else if (params.getViewerType() == UserPrefs.SHINY_VIEWER_TYPE_PANE &&
                     commands_.viewerRefresh().isEnabled())
            {
               commands_.viewerRefresh().execute();
            }
            else if (params.getViewerType() == UserPrefs.SHINY_VIEWER_TYPE_BROWSER)
            {
               eventBus_.fireEvent(new ShinyApplicationStatusEvent(params));
            }
            return;
         }
<<<<<<< HEAD
         // TODO tutorial
         else if (currentViewType_ == UserPrefs.SHINY_VIEWER_TYPE_BROWSER)
=======
         
         if (StringUtil.equals(destination, FOREGROUND_APP) && isBusy_ && 
               params.getId() == ShinyApplicationParams.ID_FOREGROUND)
>>>>>>> bf9e7291
         {
            // There's another app running in the main session. Interrupt it and
            // then start this one.
            interrupt_.interruptR(new InterruptHandler() {
               @Override
               public void onInterruptFinished()
               {
                  launchShinyFile(filePath, destination, extendedType);
               }
            });
            return;
         }
      }
      
      // Nothing else running, start this app.
      dependencyManager_.withShiny("Running Shiny applications",
            new Command() {
               @Override
               public void execute()
               {
                  launchShinyFile(filePath, destination, extendedType);
               }
         });
   }

   private void notifyShinyAppDisconnected(JavaScriptObject params)
   {
      ShinyApplicationParams appState = params.cast();
      if (params_ == null || params_.isEmpty())
         return;
      
      // remember that this URL is disconnecting (so we don't interrupt R when
      // the window is torn down)
      disconnectingUrl_ = appState.getUrl();
   }

   private void notifyShinyAppClosed(final JavaScriptObject shinyParams)
   {
      ShinyApplicationParams params = shinyParams.cast();
      
      satelliteClosePath_ = params.getPath();
      
      // wait for confirmation of window closure (could be a reload)
      WindowCloseMonitor.monitorSatelliteClosure(
            ShinyApplicationSatellite.getNameFromId(params.getId()),
      () ->
      {
         // satellite closed for real; shut down the app
         satelliteClosePath_ = null;
         onShinyApplicationClosed(params);
      }, 
      () -> 
      {
         // satellite didn't actually close (it was a reload)
         satelliteClosePath_ = null;
      });
   }
   
   /**
    * Returns the parameters of the Shiny application running in the foreground,
    * if any
    */
   private ShinyApplicationParams foregroundAppParams()
   {
      for (ShinyApplicationParams params: params_)
      {
         if (params.getId() == ShinyApplicationParams.ID_FOREGROUND)
            return params;
      }
      
      return null;
   }
   
   private void onShinyApplicationClosed(JavaScriptObject params)
   {
      ShinyApplicationParams appState = params.cast();

      // this completes any pending disconnection
      disconnectingUrl_ = null;
      
      // if we were asked not to stop when the window closes (i.e. when 
      // changing viewer types), bail out
      if (!stopOnNextClose_)
      {
         stopOnNextClose_ = true;
         return;
      }
      
      // If the application is stopping, then the user initiated the stop by
      // closing the app window. Interrupt R to stop the Shiny app.
      if (appState.getState() == ShinyApplicationParams.STATE_STOPPING)
      {
         if (appState.getId() == ShinyApplicationParams.ID_FOREGROUND)
         {
            // Foreground apps: interrupt R itself
            if (commands_.interruptR().isEnabled()) 
               commands_.interruptR().execute();
         }
         else
         {
            // Background apps: stop the associated job
            jobsServer_.executeJobAction(appState.getId(), "stop", 
                  new VoidServerRequestCallback()
            {
               @Override
               public void onError(ServerError error)
               {
                  display_.showErrorMessage("Failed to Stop", 
                        "Could not stop the Shiny application.\n\n" + 
                        error.getMessage());
               }
            });
         }
         appState.setState(ShinyApplicationParams.STATE_STOPPED);
      }
      eventBus_.fireEvent(new ShinyApplicationStatusEvent(
            (ShinyApplicationParams) params.cast()));
   }
   
   private final native void exportShinyAppClosedCallback()/*-{
      var registry = this;     
      $wnd.notifyShinyAppClosed = $entry(
         function(params) {
            registry.@org.rstudio.studio.client.shiny.ShinyApplication::notifyShinyAppClosed(Lcom/google/gwt/core/client/JavaScriptObject;)(params);
         }
      ); 
      $wnd.notifyShinyAppDisconnected = $entry(
         function(params) {
            registry.@org.rstudio.studio.client.shiny.ShinyApplication::notifyShinyAppDisconnected(Lcom/google/gwt/core/client/JavaScriptObject;)(params);
         }
      ); 
   }-*/;

   private void setShinyViewerType(String viewerType)
   {
      UserPrefs prefs = pPrefs_.get();
      prefs.shinyViewerType().setGlobalValue(viewerType);
      prefs.writeUserPrefs();
      
      ShinyApplicationParams params = foregroundAppParams();
      
      // if we have a running Shiny foreground app and the viewer type has
      // changed, snap the app into the new location
      if (currentViewType_ != viewerType &&
          params != null)
      {
         // if transitioning away from the pane or the window, close down
         // the old instance
         if (currentViewType_ == UserPrefs.SHINY_VIEWER_TYPE_PANE ||
             currentViewType_ == UserPrefs.SHINY_VIEWER_TYPE_WINDOW) 
         {
            if (currentViewType_ == UserPrefs.SHINY_VIEWER_TYPE_WINDOW)
            {
               stopOnNextClose_ = false;
               satelliteManager_.closeSatelliteWindow(
                  ShinyApplicationSatellite.getNameFromId(params.getId()));
            }
            else
            {
               eventBus_.fireEvent(new ViewerClearedEvent(false));
            }
         }
         
         // assign new viewer type
         currentViewType_ = viewerType;
         params.setViewerType(viewerType);
         
         if (currentViewType_ == UserPrefs.SHINY_VIEWER_TYPE_PANE ||
             currentViewType_ == UserPrefs.SHINY_VIEWER_TYPE_WINDOW ||
             currentViewType_ == UserPrefs.SHINY_VIEWER_TYPE_BROWSER)
         {
            eventBus_.fireEvent(new ShinyApplicationStatusEvent(params));
         }
      }
   }
   
   private void launchShinyFile(String file, String destination, String extendedType)
   {
      if (StringUtil.equals(destination, FOREGROUND_APP))
      {
         server_.getShinyRunCmd(file, 
               extendedType,
               new ServerRequestCallback<ShinyRunCmd>()
               {
                  @Override
                  public void onResponseReceived(ShinyRunCmd cmd)
                  {
                     eventBus_.fireEvent(
                           new SendToConsoleEvent(cmd.getRunCmd(), true));
                  }
      
                  @Override
                  public void onError(ServerError error)
                  {
                     display_.showErrorMessage("Shiny App Launch Failed", 
                                               error.getMessage());
                  }
               });
      }
      else if (StringUtil.equals(destination, BACKGROUND_APP))
      {
         server_.runShinyBackgroundApp(file, extendedType, 
               new ServerRequestCallback<String>()
               {
                  @Override
                  public void onResponseReceived(String id)
                  {

                  }

                  @Override
                  public void onError(ServerError error)
                  {
                     display_.showErrorMessage("Shiny App Background Launch Failed", 
                                               error.getMessage());
                  }
               });
      }
   }
   
   private void activateWindow()
   {
      activateWindow(null);
   }
   
   private void activateWindow(ShinyApplicationParams params)
   {
      WindowEx win = satelliteManager_.getSatelliteWindowObject(
            ShinyApplicationSatellite.getNameFromId(params.getId()));

      boolean isChrome = !Desktop.isDesktop() && BrowseCap.isChrome();
      
      // if we haven't seen these params before, load them
      boolean newParams = true;
      if (params != null)
      {
         for (ShinyApplicationParams p: params_)
         {
            if (p.equals(params))
            {
               newParams = false;
               break;
            }
         }
         
         if (newParams)
            params_.add(params);
      }

      boolean isRefresh = win != null && 
            (params == null || !newParams);
      
      if (win == null || (!isRefresh && !isChrome))
      {
         int width = 910;
         if ((params.getViewerOptions() & ShinyViewerOptions.SHINY_VIEWER_OPTIONS_WIDE) > 0) {
            width += 300;
         }
         // If there's no window yet, or we're switching apps in a browser
         // other than Chrome, do a normal open
         satelliteManager_.openSatellite(
               ShinyApplicationSatellite.getNameFromId(params.getId()),
               params, new Size(width, 1100));
      } 
      else if (isChrome)
      {
         // we have a window and we're Chrome, so force a close and reopen
         satelliteManager_.forceReopenSatellite(
               ShinyApplicationSatellite.getNameFromId(params.getId()), 
               params,
               true);
      }
      else
      {
         satelliteManager_.activateSatelliteWindow(
               ShinyApplicationSatellite.getNameFromId(params.getId()));
      }
   }
   
   private final EventBus eventBus_;
   private final SatelliteManager satelliteManager_;
   private final DependencyManager dependencyManager_;
   private final Commands commands_;
   private final Provider<UserPrefs> pPrefs_;
   private final ShinyServerOperations server_;
   private final JobsServerOperations jobsServer_;
   private final GlobalDisplay display_;
   private final ApplicationInterrupt interrupt_;
   private final List<ShinyApplicationParams> params_;

   private String disconnectingUrl_;
   private boolean isBusy_;
   private boolean stopOnNextClose_ = true;
   private String satelliteClosePath_ = null;
   private String currentViewType_;
   
   public static final String FOREGROUND_APP = "foreground";
   public static final String BACKGROUND_APP = "background";
}<|MERGE_RESOLUTION|>--- conflicted
+++ resolved
@@ -277,14 +277,9 @@
             }
             return;
          }
-<<<<<<< HEAD
-         // TODO tutorial
-         else if (currentViewType_ == UserPrefs.SHINY_VIEWER_TYPE_BROWSER)
-=======
-         
+
          if (StringUtil.equals(destination, FOREGROUND_APP) && isBusy_ && 
                params.getId() == ShinyApplicationParams.ID_FOREGROUND)
->>>>>>> bf9e7291
          {
             // There's another app running in the main session. Interrupt it and
             // then start this one.
