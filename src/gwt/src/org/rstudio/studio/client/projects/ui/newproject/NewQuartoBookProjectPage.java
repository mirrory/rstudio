--- conflicted
+++ resolved
@@ -16,28 +16,17 @@
 
 import com.google.gwt.core.client.GWT;
 import org.rstudio.core.client.resources.ImageResource2x;
-<<<<<<< HEAD
+import org.rstudio.studio.client.projects.StudioClientProjectConstants;
 import org.rstudio.studio.client.quarto.model.QuartoCommandConstants;
-=======
-import org.rstudio.studio.client.projects.StudioClientProjectConstants;
-import org.rstudio.studio.client.quarto.model.QuartoConstants;
->>>>>>> f35ba869
 
 public class NewQuartoBookProjectPage extends NewQuartoProjectPage
 {
    public NewQuartoBookProjectPage()
    {
-<<<<<<< HEAD
       super(QuartoCommandConstants.PROJECT_BOOK,
-           "Quarto Book", 
-           "Create a new Quarto book project",
-           "Create Quarto Book",
-=======
-      super(QuartoConstants.PROJECT_BOOK,
            constants_.quartoBookTitle(),
            constants_.quartoBookSubTitle(),
            constants_.quartoBookPageCaption(),
->>>>>>> f35ba869
             new ImageResource2x(NewProjectResources.INSTANCE.quartoBookIcon2x()),
             new ImageResource2x(NewProjectResources.INSTANCE.quartoBookIconLarge2x()));
    }
