--- conflicted
+++ resolved
@@ -37,15 +37,13 @@
 
 export interface CompletionHandler<T = any> {
 
-<<<<<<< HEAD
   // unique id
   id: string;
-=======
+
   // filter for determing whether we can call this handler from a given context (default is to
   // never offer completions if a mark with noInputRules is active). set to null to 
   // allow completion anywhere
-  filter?: ((context: EditorState | Transaction) => boolean) | null;
->>>>>>> ee9fb3a9
+  enabled?: ((context: EditorState | Transaction) => boolean) | null;
 
   // return a set of completions for the given context. text is the text before
   // before the cursor in the current node (but no more than 500 characters)
