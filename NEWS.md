## v1.4 - Release Notes

### Python

* Python indentation rules are now applied to Python code within R Markdown documents. (#5945)
* Pressing F1 when the Python completion list is shown now opens the relevant Help documentation. (#5982)
* Python objects are now shown in the Environment Pane when `reticulate` REPL is active. (#6862)
* Python objects can now be viewed using the Data Viewer and Object Explorer. (#6862)

### Plots

* The default renderer used for the RStudio graphics device can now be customized. (#2142)
* The AGG renderer (as provided by the ragg package) is now a supported backend. (#6539)

### Workbench

* Any tab can be hidden from view through Global Options. (#6428)
* Accessibility preference to reduce focus rectangle display (#7242)
* Multiple source panes can be opened in the main window via Global Options. (#2854)
* Keyboard shortcut `F6` added to navigate focus to the next pane. (#7408)

### Miscellaneous

* The Files pane now sorts file names naturally, so that e.g. `step10.R` comes after `step9.R`. (#5766)
* Added command to File pane's "More" menu to copy path to clipboard (#6344)
* Table summaries are shown for `tibble` objects in R Notebooks. (#5970)
* The user data folder `~/.rstudio` has been moved to `~/.local/share/rstudio`, and its location can now be customized with `XDG_DATA_HOME`. (#1846)
* The font used in the editor and console can now be customized on RStudio Server. (#2534)
* `XDG_CONFIG_DIRS` can be used to specify alternate directories for server configuration files. (Pro #1607)
* The new option `www-same-site` provides support for the `SameSite` attribute on cookies issued by RStudio. (#6608)
* RStudio now infers document type from shebang (e.g. #!/usr/bin/env sh) for R, Python and shell scripts (#5643)
* New option to configure soft wrapping for R Markdown files, and command to change the soft wrap mode of the editor on the fly (#2341)
* Add option `www-url-path-prefix` to force a path on auth cookies (Pro #1608)
* New Command Palette for searching and running build-in commands and add-ins (#5168)
* Colorize parentheses, braces, and brackets in assorted colors (#7027)
* Option to display Console error and message output in same color as regular output (#7029)
* Moved console options to a new pane in Global Options (#7047)
* The Data Viewer now uses the `format()` methods defined for columns entries when available (#7239)
* Add support for navigating source history with mouse forward/back buttons (#7272)
* Improved error logging of mistyped usernames when using PAM authentication (#7501)

### RStudio Server Pro

* SAML is now supported as an authentication mechanism (Pro #1194)
* OpenID Connect is now support as an authentication mechanism (Pro #1747)
* Visual Studio Code is now an available editor when using Launcher sessions (Pro #1423)
* New `auth-proxy-sign-out-url` option specified an endpoint to take the user to when "Sign Out" is clicked in the IDE user interface (Pro #1745)
* New `X-RStudio-Request` header for specifying originating URL behind path-rewriting proxies (Pro #1579)
* New user profile option `session-limit` allow limiting the maximum number of sessions a user can have (Pro #540)
* Project sharing is automatically disabled and a warning is issued when `server-multiple-sessions=0`. (Pro #1263)
* New `load-balancer` option `timeout` limits how long to wait for a response from a node, defaults to 10 seconds. (Pro #1642)
* New `load-balancer` option `verify-ssl-certs` for testing nodes with self-signed certificates when using SSL. (Pro #1504)
* New `launcher-verify-ssl-certs` and `launcher-sessions-callback-verify-ssl-certs` options for testing with self-signed certificates when using SSL. (Pro #1504)
* R sessions can now be renamed from within the session or the home page. (Pro #1572)
* Project Sharing now works on Launcher sessions.
<<<<<<< HEAD
=======
* Remote session connections over HTTPS can now load certificates from the Apple Keychain. (Pro #1828)
* Improved session load balancing when using the Local Job Launcher plugin to evenly spread session load between Local plugin nodes. (Pro #1814)
>>>>>>> a42d159f

### Bugfixes

* UTF-8 character vectors are now properly displayed within the Environment pane. (#6877)
* Fixed issue where diagnostics system surface "Unknown or uninitialized column" warnings in some cases. (#7372)
* Fixed issue where hovering mouse cursor over C++ completion popup would steal focus. (#5941)
* Fixed issue where autocompletion could fail for functions masked by objects in global environments. (#6942)
* Fixed issue where UTF-8 output from Python chunks was mis-encoded on Windows. (#6254)
* Git integration now works properly for project names containing the '!' character. (#6160)
* Fixed issue where loading the Rfast package could lead to session hangs. (#6645)
* Fixed header resizing in Data Viewer (#1665)
* Fixed resizing last column in Data Viewer (#2642)
* Fixed inconsistencies in the resizing between a column and its header (#4361)
* Fixed submission of inconsistently indented Python blocks to `reticulate` (#5094)
* Fixed error when redirecting inside Plumber applications in RStudio Server Pro (Pro #1570)
* Fixed failure to open files after an attempt to open a very large file (#6637)
* Fixed Data Viewer getting out of sync with the underlying data when changing live viewer object (#1819)
* Fixed issue where attempts to plot could fail if R tempdir was deleted (#2214)
* Fixed issue that caused sessions to freeze due to slow I/O for monitor logs (Pro #1259)
* Added CSRF protection to sign-in pages (Pro #1469)
* Fixed issue that allowed multiple concurrent sign-in requests (#6502)
* Fixed issue where the admin logs page could sometimes crash due to a malformed log statement (Pro #1768)
* Fixed issue where the URL popped out by the Viewer pane was incorrect after navigation (#6967)
* Fixed issue where clicking the filter UI box would sort a data viewer column (#7299)
* Fixed issue where Windows shortcuts were not resolved correctly in file dialogs. (#7327)
* Fixed issue where failure to rotate a log file could cause a process crash (Pro #1779)
* Fixed issue where saving workspace could emit 'package may not be available when loading' warning (#7001)
<<<<<<< HEAD
* Fixed issue where indented Python chunks could not be run (#3731)
=======
* Fixed issue where indented Python chunks could not be run (#3731)
* Fixed disappearing commands and recent files/projects when RStudio Desktop opens new windows (#3968)
* Fixed issue where active repositories were not propagated to newly-created `renv` projects (#7136)
* Fixed issue where .DollarNames methods defined in global environment were not resolved (#7487)
>>>>>>> a42d159f
<|MERGE_RESOLUTION|>--- conflicted
+++ resolved
@@ -53,11 +53,8 @@
 * New `launcher-verify-ssl-certs` and `launcher-sessions-callback-verify-ssl-certs` options for testing with self-signed certificates when using SSL. (Pro #1504)
 * R sessions can now be renamed from within the session or the home page. (Pro #1572)
 * Project Sharing now works on Launcher sessions.
-<<<<<<< HEAD
-=======
 * Remote session connections over HTTPS can now load certificates from the Apple Keychain. (Pro #1828)
 * Improved session load balancing when using the Local Job Launcher plugin to evenly spread session load between Local plugin nodes. (Pro #1814)
->>>>>>> a42d159f
 
 ### Bugfixes
 
@@ -85,11 +82,7 @@
 * Fixed issue where Windows shortcuts were not resolved correctly in file dialogs. (#7327)
 * Fixed issue where failure to rotate a log file could cause a process crash (Pro #1779)
 * Fixed issue where saving workspace could emit 'package may not be available when loading' warning (#7001)
-<<<<<<< HEAD
-* Fixed issue where indented Python chunks could not be run (#3731)
-=======
 * Fixed issue where indented Python chunks could not be run (#3731)
 * Fixed disappearing commands and recent files/projects when RStudio Desktop opens new windows (#3968)
 * Fixed issue where active repositories were not propagated to newly-created `renv` projects (#7136)
 * Fixed issue where .DollarNames methods defined in global environment were not resolved (#7487)
->>>>>>> a42d159f
