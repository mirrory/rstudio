## v1.1 - Release Notes

### Data Import

* Add support for all file encodings supported by R

### R Markdown

* Added option to specify the working directory when executing R Markdown chunks

### R Notebooks

* Fixed an issue where non-R chunk output could become duplicated
* 'Rename in Scope' now works within R chunks
* Python chunks now respect virtualenv if present

### Terminal

* New Terminal tab for fluid shell interaction within the IDE
* Support for xterm emulation including color output and full-screen console apps
* Support for multiple terminals, each with persistent scrollback buffer

### Miscellaneous

* Added support for custom, user-provided project templates
* Implement support for changing editor tabs with the mouse wheel
* Add option to knit in current working directory or project directory
* 'Insert assignment operator' shortcut now works on Firefox
* Cmd/Ctrl+Enter in Help pane now sends selected example code to console
* View(vignette(...)) now opens editor with vignette source
* Ctrl+P/Ctrl+N to visit previous/next console history line (like readline)
* Ctrl+R to search console history incrementally (like readline)
* New "Copy To" command in Files pane to copy and rename in one step
<<<<<<< HEAD
* Debugger support for R 3.3.3 and above
=======
* F2 in source editor opens data frame under cursor in a new tab
>>>>>>> 85470156
* Server Pro: Add option to disable file uploads

### Bug Fixes

* Fixed an issue where dragging tabs out multiple times could revert contents to older version
* macOS: fixed 'crash on wake' issue with late-2016 Macbooks
* Fixed mangling of YAML header string values containing backticks 
* File downloads from the internal browser are now saved correctly on Linux and Windows
<|MERGE_RESOLUTION|>--- conflicted
+++ resolved
@@ -31,11 +31,8 @@
 * Ctrl+P/Ctrl+N to visit previous/next console history line (like readline)
 * Ctrl+R to search console history incrementally (like readline)
 * New "Copy To" command in Files pane to copy and rename in one step
-<<<<<<< HEAD
 * Debugger support for R 3.3.3 and above
-=======
 * F2 in source editor opens data frame under cursor in a new tab
->>>>>>> 85470156
 * Server Pro: Add option to disable file uploads
 
 ### Bug Fixes
