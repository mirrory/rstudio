def utils

def ext_map = 
[
  'bionic':     'deb',
  'jammy':      'deb',
  'centos7':    'rpm',
  'rhel8':      'rpm',
  'rhel9':      'rpm',
  'opensuse15': 'rpm'
]

def package_os =
[
  'bionic':     'Ubuntu Bionic',
  'jammy':      'Ubuntu Jammy',
  'centos7':    'CentOS 7',
  'rhel8':      'RHEL 8',
  'rhel9':      'RHEL 9',
  'opensuse15': 'OpenSUSE 15'
]

// Use a function to keep the pipeline length down.
def shouldBuild(boolean isDaily, boolean isPro) {
  def matchesFilter = ((params.OS_FILTER == env.OS ||  params.OS_FILTER == 'all') &&
    (params.ARCH_FILTER == env.ARCH ||  params.ARCH_FILTER == 'all') &&
    (params.FLAVOR_FILTER == env.FLAVOR ||  params.FLAVOR_FILTER == 'all'))

  // Filter hourlies based on https://github.com/rstudio/rstudio-pro/issues/4143#issuecomment-1362142399
  def inHourlySubset = true
  if (!isDaily) {
    if (isPro) {
      // build an x86_64 rhel8 WB, x86_64 rhel9 QT RDP, and an arm64 jammy Electron RDP 
      inHourlySubset = ((env.OS == 'rhel8' && env.ARCH == 'x86_64' && env.FLAVOR == 'Server') ||
        (env.OS == 'centos7' && env.ARCH == 'x86_64' && env.FLAVOR == 'Desktop') || 
        (env.OS == 'jammy' && env.ARCH == 'arm64' && env.FLAVOR == 'Electron'))
    } else {
      // build an arm64 rhel9 Desktop and an x86_64 bionic Server
      inHourlySubset = ((env.OS == 'rhel9' && env.ARCH == 'arm64' && env.FLAVOR == 'Electron') ||
        (env.OS == 'bionic' && env.ARCH == 'x86_64' && env.FLAVOR == 'Server'))
    }
  }

  return matchesFilter && inHourlySubset
}

def renameFile(String dir, String match) {
  def file = sh(script: "basename `ls ${dir}/${match}`", returnStdout: true).trim()
  def renamedFile = file.replace('-relwithdebinfo', '')
  sh "mv ${dir}/${file} ${dir}/${renamedFile}"
  return renamedFile
}

def renameTarFile(String dir) {
  if ((FLAVOR == "Desktop") || (FLAVOR == "Electron")) {
    return renameFile(dir, "*.tar.gz")
  }

  return ""
}

def getAgentLabel(String arch) {
  if (arch == 'arm64') {
    return 'linux && arm64 && 4x'
  }

  return 'linux-4x && x86_64'
}

pipeline {
  agent none

  options {
    disableConcurrentBuilds()
    buildDiscarder(
      logRotator(
        artifactDaysToKeepStr: '',
        artifactNumToKeepStr: '',
        daysToKeepStr: '',
        numToKeepStr: '100'))
  }

  parameters {
    string(name: 'RSTUDIO_VERSION_PATCH', description: 'RStudio Patch Version')
    string(name: 'SLACK_CHANNEL', defaultValue: '#ide-builds', description: 'Slack channel to publish build message.')
    string(name: 'OS_FILTER', defaultValue: 'all', description: 'Pattern to limit builds by matching OS')
    string(name: 'ARCH_FILTER', defaultValue: 'all', description: 'Pattern to limit builds by matching ARCH')
    string(name: 'FLAVOR_FILTER', defaultValue: 'all', description: 'Pattern to limit builds by matching FLAVOR')
    booleanParam(name: 'DAILY', defaultValue: false, description: 'Runs daily build if true')
    booleanParam(name: 'PUBLISH', defaultValue: false, description: 'Runs publish stage if true')
    string(name: 'COMMIT_HASH' , defaultValue: '')
  }

  environment {
    RSTUDIO_VERSION = ""
    RSTUDIO_VERSION_MAJOR = ""
    RSTUDIO_VERSION_MINOR = ""
    RSTUDIO_VERSION_PATCH = ""
    RSTUDIO_VERSION_SUFFIX = ""
    RSTUDIO_VERSION_FLOWER = ""
    ENV = ""
    IS_PRO = false
    AWS_ACCOUNT_ID = '749683154838'
  }

  stages {

    stage('Initialize') {
      agent { label 'linux' }

      stages {
        stage('Load Utils') {
          steps {
            script {
              utils = load "${env.WORKSPACE}/utils.groovy"
            }
          }
        }

        stage("Checkout") {
          when { expression { params.COMMIT_HASH != '' } }

          steps {
            echo "Commit_hash value: ${params.COMMIT_HASH}"
            checkout([$class: 'GitSCM',
                      branches: [[name: "${params.COMMIT_HASH}"]],
                      extensions: [],
                      userRemoteConfigs: [[credentialsId: 'github-rstudio-jenkins', url: GIT_URL ]]])
          }
        }

        stage('Versioning') {
          steps {
            script {
              (RSTUDIO_VERSION,
                RSTUDIO_VERSION_MAJOR,
                RSTUDIO_VERSION_MINOR,
                RSTUDIO_VERSION_PATCH,
                RSTUDIO_VERSION_SUFFIX) = utils.getVersion(!params.DAILY)
              RSTUDIO_VERSION_FLOWER = utils.getFlower()
              IS_PRO = RSTUDIO_VERSION_SUFFIX.contains('pro')
              
              // Set up environment for builds.
              ENV = utils.getBuildEnv(!params.DAILY)
            }

            buildName "${RSTUDIO_VERSION}"
            archiveArtifacts artifacts: 'version/RELEASE', followSymlinks: false
          }
        }
      }
    }

    stage('Build Matrix') {
      matrix {
        when { expression { return shouldBuild(params.DAILY, IS_PRO) } }

        axes {
          axis {
            name 'OS'
            values 'bionic', 'jammy', 'centos7', 'rhel8', 'rhel9', 'opensuse15'
          }
          axis {
            name 'ARCH'
            values 'x86_64', 'arm64'
          }
          axis {
              name 'FLAVOR'
              values 'Desktop', 'Server', 'Electron'
          }
        }

        excludes {
          exclude {
            axis {
              name 'OS'
              values 'bionic', 'centos7', 'rhel8', 'opensuse15'
            }
            axis {
              name 'ARCH'
              values 'arm64'
            }
          }
          exclude {
            axis {
              name 'FLAVOR'
              values 'Desktop'
            }
            axis {
              name 'ARCH'
              values 'arm64'
            }
          }
        }

        stages {
          stage ('Build, Test and Upload'){

            // Timeout after no activity in the logs
            // Placing timeout here so only this OS/ARCH/FLAVOR build will timeout
            options {
              timeout(time: 2, unit: 'HOURS', activity: true)
            }

            agent {
              docker {
                image "jenkins/ide:${IS_PRO? 'pro-' : '' }${OS}-${ARCH}-${RSTUDIO_VERSION_FLOWER}"
                registryCredentialsId 'ecr:us-east-1:aws-build-role'
                registryUrl 'https://263245908434.dkr.ecr.us-east-1.amazonaws.com'
                label "${getAgentLabel(ARCH)}"
              }
            }

            when {
              anyOf {
                environment name: 'FLAVOR', value: 'Electron'
                environment name: 'FLAVOR', value: 'Server'
                expression { return FLAVOR == 'Desktop' && IS_PRO == true } // Only build Qt on Pro
              }
            }

            environment {
              GITHUB_LOGIN = credentials('github-rstudio-jenkins')
              AWS_BUCKET="rstudio-ide-build"
              PRODUCT="${utils.getProductName()}"
              BUILD_LOCATION = "build-${FLAVOR}-${ext_map[env.OS].toUpperCase()}" // Don't use BUILD_DIR because it impacts the make-package script
            }

            stages {
              stage('Checkout') {
                when { expression { params.COMMIT_HASH != '' } }
                steps {
                  // We need to checkout he correct commit again here because the matrix builds run on different agents
                  checkout([$class: 'GitSCM',
                            branches: [[name: "${params.COMMIT_HASH}"]],
                            extensions: [],
                            userRemoteConfigs: [[credentialsId: 'github-rstudio-jenkins', url: GIT_URL ]]])
                }
              }

              stage('Build and Sign') {
                environment {
                  CODESIGN_KEY = credentials('gpg-codesign-private-key')
                  CODESIGN_PASS = credentials('gpg-codesign-passphrase')
                  PKG_EXTENSION = "${ext_map[env.OS]}"
                }

                steps {
                  dir('package/linux') {
                    withAWS(role: 'build', roleAccount: AWS_ACCOUNT_ID) {
                      sh "PACKAGE_OS='${package_os[env.OS]}' ${ENV} ./make-${FLAVOR.toLowerCase()}-package ${ext_map[env.OS].toUpperCase()} clean"
                    }
                    sh '../../docker/jenkins/sign-release.sh ${BUILD_LOCATION}/rstudio-*.${PKG_EXTENSION} ${CODESIGN_KEY} ${CODESIGN_PASS}'
                  }
                }
              }

              stage('Test') {
                stages {
                  stage ('Electron-Only Tests') {
                    when {
<<<<<<< HEAD
                      allOf {
                        expression { return FLAVOR == "Electron" }
                        // Disable bionic tests until builds are removed completely
                        expression { return OS != "bionic"}
                      }
=======
                      expression { return FLAVOR == "Electron" }
                      // Disable bionic tests until builds are removed completely
                      expression { return OS != "bionic"}
>>>>>>> ffeb8a4c
                    }

                    steps {
                      dir( "src/node/desktop" ) {
                        sh './scripts/docker-run-unit-tests.sh'
                      }
                    }
                  }

                  stage ('GWT and C++ Tests') {
                    when {
<<<<<<< HEAD
                      allOf {
                        // Disable bionic tests until builds are removed completely
                        expression { return OS != "bionic" }
                        // Disable opensuse15 while investigating R test failure
                        expression { return OS != "opensuse15" }
                      }
                    }

=======
                      // Disable bionic tests until builds are removed completely
                      expression { return OS != "bionic" }
                    }
                    
>>>>>>> ffeb8a4c
                    steps {
                      dir ( 'package/linux/' ) {
                        sh "cd ${BUILD_LOCATION}/src/gwt && ./gwt-unit-tests.sh"
                        sh "cd ${BUILD_LOCATION}/src/cpp && ./rstudio-tests"
                      }
                    }
                  }
                }
              }

              stage ('Upload') {

                when { expression { return params.PUBLISH } }

                environment {
                  PACKAGE_DIR = "package/linux/${BUILD_LOCATION}"
                  PACKAGE_FILE = "${renameFile(PACKAGE_DIR, 'rstudio-*.' + ext_map[env.OS])}"
                  TAR_PACKAGE_DIR= "${PACKAGE_DIR}/_CPack_Packages/Linux/${ext_map[env.OS].toUpperCase()}"
                  TAR_PACKAGE_FILE = "${renameTarFile(TAR_PACKAGE_DIR)}"
                  BUILD_TYPE = "sh(script: 'cat version/BUILDTYPE', returnStdout: true).trim().toLowerCase()"
                  AWS_PATH = "${FLAVOR.toLowerCase()}/${OS}/${utils.getArchForOs(OS, ARCH)}"
                }

                stages {
                  stage("Upload Package") {
                    steps {
                      withAWS(role: 'ide-build', region: 'us-east-1') {
                        retry(5) {
                          script {
                            utils.uploadPackageToS3 "${PACKAGE_DIR}/${PACKAGE_FILE}", "${AWS_PATH}/"
                          }
                        }

                        script {
                          if ((FLAVOR == "Desktop") || (FLAVOR == "Electron")) {
                            retry(5) {
                              script {
                                utils.uploadPackageToS3 "${TAR_PACKAGE_DIR}/${TAR_PACKAGE_FILE}", "${AWS_PATH}/"
                              }
                            }
                          }
                        }
                      }
                    }
                  }

                  stage("Sentry Upload") {
                    when { expression { return params.DAILY } }

                    environment {
                      SENTRY_API_KEY = credentials('ide-sentry-api-key')
                    }
                    
                    steps {
                      // Upload Sentry
                      dir("package/linux/${BUILD_LOCATION}/src/cpp") {
                        retry(5) {
                          timeout(activity: true, time: 15) {
                            script {
                              utils.sentryUpload 'elf'
                            }
                          }
                        }
                      }
                    }
                  }
                  
                  stage("Publish") {
                    environment {
                      GITHUB_LOGIN = credentials('github-rstudio-jenkins')
                      DAILIES_PATH = "${PRODUCT}/${OS}-${utils.getArchForOs(OS, ARCH)}"
                    }

                    steps {
                      dir("${PACKAGE_DIR}") {
                        script {
                          // publish build to dailies page
                          utils.publishToDailiesSite PACKAGE_FILE, DAILIES_PATH, AWS_PATH

                          if (FLAVOR == "Electron") {
                            utils.publishToDailiesSite TAR_PACKAGE_FILE, DAILIES_PATH, AWS_PATH
                          }
                        }
                      }
                    }
                  }

                  stage ("Update Daily Build Redirects") {
                    environment {
                      RSTUDIO_ORG_PEM = credentials('www-rstudio-org-pem') 
                    }

                    when { 
                      allOf {
                        expression { return params.PUBLISH }
                        expression { return params.DAILY}
                        expression { return !env.IS_PRO } 
                      }
                    }

                    steps {
                      script {
                        utils.updateDailyRedirects "${AWS_PATH}/${PACKAGE_FILE}"
                      }
                    }
                  }
                }
              }
            }
            post {
              always {
                deleteDir()
              }
            }
          }
        }
      }
    }

    stage('Trigger Automation Testing') {
      agent { label 'linux' }

      // Skip for hourly builds, non-published builds, and branches that don't 
      // have corresponding automation branches
      when {
        allOf {
          expression { return params.DAILY }
          expression { return params.PUBLISH }
          expression { return env.BRANCH_NAME != "release-ghost-orchid" }
          expression { return env.BRANCH_NAME != "v1.4-juliet-rose" }
        }
      }

      steps {
        build wait: false,
          job: "IDE/qa-${IS_PRO ? '' : 'opensource-'}automation",
          parameters: [
            string(name: 'RSTUDIO_VERSION_MAJOR', value: "${RSTUDIO_VERSION_MAJOR}"),
            string(name: 'RSTUDIO_VERSION_MINOR', value: "${RSTUDIO_VERSION_MINOR}"),
            string(name: 'RSTUDIO_VERSION_PATCH', value: "${RSTUDIO_VERSION_PATCH}"),
            string(name: 'RSTUDIO_VERSION_SUFFIX', value: "${RSTUDIO_VERSION_SUFFIX}"),
            string(name: 'SLACK_CHANNEL', value: "${params.SLACK_CHANNEL}"),
            string(name: 'BRANCH_NAME', value: "${env.BRANCH_NAME}")
          ]
      }
    }
  }

  post {
    always {
      node('linux') {
        deleteDir()
        sendNotifications slack_channel: SLACK_CHANNEL
      }
    }
  }
}<|MERGE_RESOLUTION|>--- conflicted
+++ resolved
@@ -259,17 +259,11 @@
                 stages {
                   stage ('Electron-Only Tests') {
                     when {
-<<<<<<< HEAD
                       allOf {
                         expression { return FLAVOR == "Electron" }
                         // Disable bionic tests until builds are removed completely
                         expression { return OS != "bionic"}
                       }
-=======
-                      expression { return FLAVOR == "Electron" }
-                      // Disable bionic tests until builds are removed completely
-                      expression { return OS != "bionic"}
->>>>>>> ffeb8a4c
                     }
 
                     steps {
@@ -281,7 +275,6 @@
 
                   stage ('GWT and C++ Tests') {
                     when {
-<<<<<<< HEAD
                       allOf {
                         // Disable bionic tests until builds are removed completely
                         expression { return OS != "bionic" }
@@ -290,12 +283,6 @@
                       }
                     }
 
-=======
-                      // Disable bionic tests until builds are removed completely
-                      expression { return OS != "bionic" }
-                    }
-                    
->>>>>>> ffeb8a4c
                     steps {
                       dir ( 'package/linux/' ) {
                         sh "cd ${BUILD_LOCATION}/src/gwt && ./gwt-unit-tests.sh"
